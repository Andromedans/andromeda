---
title: The Andromeda meta-language
navigation: meta-language
layout: page
use_math: true
---

Table of contents:

* [About the Andromeda meta-language](#about-the-andromeda-meta-language)
* [General-purpose programming](#general-purpose-programming)
   * [`let`-binding](#let-binding)
   * [Sequencing](#sequencing)
   * [Functions](#functions)
   * [Recursive functions](#recursive-functions)
   * [Datatypes](#datatypes)
   * [`match` statements and patterns](#match-statements-and-patterns)
   * [Operations and handlers](#operations-and-handlers)
   * [Mutable references](#mutable-references)
   * [Dynamic variables](#dynamic-variables)
* [Judgment computations](#judgment-computations)
   * [Infering and checking mode](#inferring-and-checking-mode)
   * [The universe](#the-universe)
   * [Constants](#constants)
   * [Assumptions](#assumptions)
   * [Substitution](#substitution)
   * [Product](#product)
   * [$λ$-abstraction](#abstraction)
   * [Application](#application)
   * [Equality type](#equality-type)
   * [Reflexivity](#reflexivity)
   * [Equality checking](#equality-checking)
   * [Type ascription](#type-ascription)
   * [Context and occurs check](#context-and-occurs-check)
   * [Hypotheses](#hypotheses)
   * [Externals](#externals)
* [Toplevel commands](#toplevel-commands)
   * [Toplevel let binding](#toplevel-let-binding)
   * [Toplevel dynamic variables](#toplevel-dynamic-variables)
   * [Declarations](#declarations)
   * [`Do` command](#do-command)
   * [`Fail` command](#fail-command)
   * [Toplevel handlers](#toplevel-handlers)
   * [Include](#include)
   * [Verbosity](#verbosity)
   * [Help](#help)
   * [Environment](#environment)
   * [Quit](#quit)

### About the Andromeda meta-language

Andromeda is a proof assistant designed as a programming language following the tradition
of Robin Milner's
[Logic for computable functions](http://i.stanford.edu/pub/cstr/reports/cs/tr/72/288/CS-TR-72-288.pdf)
(LCF). We call it the **Andromeda meta-language (AML)**.

Andromeda computes typing judgments of the form $\isterm{\G}{\e}{\T}$ ("Under
assumptions $\G$ term $\e$ has type $\T$"), but only the ones that are *derivable* in
[type theory with equality reflection](type-theory.html). This is known as *soundness* of
AML. *Completeness* of AML states that every derivable judgment is computed by some
program. Neither property has actually been proved yet, we are working on it.

AML is a functional call-by-value language with algebraic effects and handlers.
At present AML is dynamically typed. We are planning to put some types on it.

While Robin Milner's LCF and its HOL-style descendants compute judgments in *simple* type theory,
AML computes judgments in *dependent* type theory. This creates a significant overhead in the
complexity of the system and so while [John Harisson](http://www.cl.cam.ac.uk/~jrh13/) is
able to print the [HOL Light kernel](http://www.cl.cam.ac.uk/~jrh13/) on a T-shirt, it may
take a super-hero's cape to print the 4000 lines of
[Andromeda nucleus](https://en.wikipedia.org/wiki/Andromeda_Galaxy#Nucleus).

The constructs of the language are divided into **computations** which evaluate to values and may emit operations,
and **top-level commands** which have side effects (such as binding a variable to a value)
and must be self-contained with regards to operations.
An Andromeda program is a list of top-level commands, each containing some computations.

It is important to distinguish the expressions that are evaluated by AML from the
expressions of underlying type theory. We refer to AML expressions as **computations** to
emphasize that Andromeda *computes* their values and that the computations may have
*effects* (such as printing things on the screen).
We refer to the expressions of the type theory as **(type-theoretic) terms**.


### General-purpose programming

AML is a complete programming language which supports the following general-purpose
programming features:

* `let-`bindings of values
* first-class functions 
* (mutually) recursive definitions of functions
* datatypes (lists, tuples, and user-definable data constructors)
* `match` statements and pattern matching
* operations and handlers
* mutable references
* dynamic variables

Note: the `match` statement is part of the meta-language and is not available in the
underlying type theory (where we would have to postulate suitable eliminators instead). It
is a mechanism for analyzing terms and other values at the meta-level.

##### `let`-binding

A binding of the form

    let x = c₁ in c₂

computes `c₁` to a value `v`, binds `x` to `v`, and computes `c₂`. Thus, whenever `x` is
encountered in `c₂` it is replaced by `v`.
 
It is possible to bind several values simultaneously:

    let x₁ = c₁
    and x₂ = c₂
     ⋮
    and xᵢ = cᵢ in
      c

The bound names `x₁`, ..., `xᵢ` do *not* refer to each other, thus:

    # let x = "foo"
    x is defined.
    # let y = "bar"
    y is defined.
    # do let x = y and y = x in (x, y)
    ("bar", "foo")

##### Functions

A meta-level function is not to be confused with a $λ$-abstraction in the underlying type
theory. A meta-level function has the form

    fun x => c

Example:

    # do fun x => (x, x)
    <function>
    # do (fun x => (x, x)) "foo"
    ("foo", "foo")

An iterated function

    fun x₁ => fun x₂ => ... => fun xᵢ => c

may be written as

    fun x₁ x₂ ... xᵢ => c

A `let`-binding of the form

    let f x₁ ... xᵢ = c

is a shorthand for

    let f = (fun x₁ x₂ ... xᵢ => c)

A `let`-binding of the form

    let f x₁ ... xᵢ : t = c

is a shorthand for

    let f = (fun x₁ x₂ ... xᵢ => c : t)

where `c : t` is [type ascription](#type-ascription).

##### Sequencing

The sequencing construct

    c₁ ; c₂

computes `c₁`, discards the result, and computes `c₂`. It is equivalent to

    let _ = c₁ in c₂

except for warning when `c₁` evaluates to something other than the empty tuple `()`.

##### Recursive functions

Recursive functions can be defined:

    let rec f x₁ ... xᵢ = c₁ in
      c₂

<<<<<<< HEAD
is a local recursive function definition. Multiple mutually recursive functions may be
defined with

    let rec f₁ x₁ x₂ ... = c₁
        and f₂ y₁ y₂ ... = c₂
         ⋮
        and fⱼ z₁ z₂ ... = cⱼ
=======
Mutually recursive functions are also possible:

    let rec f x = c₁
    and g y = c₂ in
      c
>>>>>>> 6cbf2427

##### Datatypes

Apart from judgments AML also computes other values, such as functions, lists, tuples, and
elements of other datatypes. We describe the datatypes in this section.

###### Strings

A string is a sequence of characters delimited by quotes, e.g.

    "This string contains forty-two characters."

There are at present no facilities to manipulate strings in AML other than printing.

###### Tuples

A meta-level tuple is written as `(c₁, ..., cᵢ)`.

##### Type definitions

AML type system is currently under construction. It will support the usual datatype
defintions, such as inductive datatypes and records. At the moment there are predefined
lists and optional types.

###### Lists

The empty list is written as `[]`. The list whose head is `c₁` and the tail is `c₂` is
written as `c₁ :: c₂`. The computation

    [c₁, c₂, ..., cᵢ]

is shorthand for

    c₁ :: (c₂ :: ... (cᵢ :: []))

At present, due to lack of meta-level types, lists are heterogeneous in the sense that
they may contain values of different shapes.

<<<<<<< HEAD
=======
###### Data constructors

AML is currently untyped. Nevertheless we can declare a data constructor using the top-level `data` declaration:

    data Tag n

Here `Tag` is the name of the data constructor and `n` is a numeral which signifies the
arity of `Tag`. To see how this works, suppose we wanted to implement in AML the inductive
type (written in OCaml syntax)

    type 'a tree = Empty | Leaf of 'a | Tree of 'a tree * 'a tree

In AML we would declare the three data constructors as

    data Empty 0
    data Leaf 1
    data Tree 2

The trees are then written as in OCaml except that we write `Tag c₁ ... cᵢ` instead of
`Tag (c₁, ..., cᵢ)`, for example:

    # data Empty 0
    Data constructor Empty is declared.
    # data Leaf 1
    Data constructor Leaf is declared.
    # data Tree 2
    Data constructor Tree is declared.
    # do Tree (Leaf "foo") (Tree Empty (Tree (Leaf "bar") (Leaf "baz")))
    Tree (Leaf "foo") (Tree Empty (Tree (Leaf "bar") (Leaf "baz")))

Because AML is untyped it allows us to write silly things such as

    # do Tree (fun x => x) Empty
    Tree <function> Empty

However, it complains if we provide too few or too many arguments to the data constructor:

    # do Leaf
    File "?", line 2, characters 4-7: Syntax error
      this data constructor needs 1 more arguments
    # do Leaf "foo" "bar" "baz"
    File "?", line 2, characters 4-7: Runtime error
      cannot apply a data tag

The last error message is generated because `Leaf "foo"` is applied to `"bar"` but
`Leaf "foo"` is not a function.

>>>>>>> 6cbf2427
##### `match` statements and patterns

A `match` statement is also known as `case` in some languages and is simulated by
successive `if`-`else if`-...-`else if`-`else` in others. The general form is

    match c with
    | p₁ => c₁
    | p₂ => c₂
      ...
    | pᵢ => cᵢ
    end

The first bar `|` may be omitted.

First `c` is computed to a value `v` which is matched in order against the patterns `p₁`,
..., `pᵢ`. If the first matching pattern is `pⱼ`, by which we mean that it has the shape
described by the pattern `pⱼ`, then the corresponding `cⱼ` is computed. The pattern `pⱼ`
may bind variables in `cⱼ` to give `cⱼ` access to various parts of `v`.

If no pattern matches `v` then an error is reported.

Example:

    match ["foo","bar","baz"] with
    | [] => []
    | ?x :: (?y :: _) => (y, x)
    end

computes to `("bar", "foo")` because the second pattern matches the list and binds `x` to
`"foo"` and `y` to `"bar"`.

###### General patterns

The general patterns are:

   |---|---|
   | `_` | match any value |
   | `?x` | match any value and bind it to `x` |
   | `p as ?x` | match according to pattern `p` and also bind the value to `x` |
   | `x` | match a value if it equals the value of `x` |
   | `⊢ j` | match a judgment $\isterm{\G}{\e}{\T}$ according to the *judgment pattern `j`*, see below |
   | `⊢ j₁ : j₂` | match a judgement $\isterm{\G}{\e}{\T}$ with `j₁` and $\isterm{\G}{\T}{Type}$ with `j₂` |
   | `Tag p₁ ... pᵢ` | match a data tag |
   | `[]` | match the empty list |
   | `p₁ :: p₂` | match the head and the tail of a non-empty list |
   | `[p₁, ..., pᵢ]` | match the elements of the list |
   | `(p₁, ..., pᵢ)` | match the elements of a tuple |

Patterns need *not* be linear, i.e., a pattern variable `?x` may appear several times in
which case the corresponding values must be equal. Thus in AML we can compare two values
for equality with

    match (c₁, c₂) with
    | (?x, ?x) => "equal"
    | _ => "not equal"
    end

Note that a pattern may refer to `let`-bound values by their name:

    # let a = "foo"
    a is defined.
    # do match ("foo", "foo", "bar") with (a, ?y, ?z) => (y,z) end
    ("foo", "bar")

In the above `match` statement the pattern refers to `a` whose values is `"foo"`.

###### Judgment patterns

A judgment pattern matches a judgment $\isterm{\G}{\e}{\T}$ as follows:

   |---|---|
   | `_` | match any term |
   | `?x` | match any term and bind it to `x` |
   | `x` | match the value of `x` |
   | `Type` | match a [universe](#the-universe) |
   | `∏ (?x : j₁), j₂` | match a [product](#product) (see [matching under binders](#matching-under-binders)) |
   | `∏ (x : j₁), j₂` | match a product but not the bound variable |
   | `j₁ j₂` | match an [application](#application) |
   | `λ (?x : j₁), j₂` | match a [λ-abstraction](#abstraction) |
   | `λ (x : j₁), j₂` | match a λ-abstraction, but not the bound variable |
   | `λ ?x, j` | shorthand for `λ (?x : _), j` |
   | `j₁ ≡ j₂` | match an [equality type](#equality-type) |
   | `refl j` | match a [reflexivity term](#reflexivity) |
   | `_atom ?x` | match a [free variable](#assumptions) and bind its natural judgment to `x` |
   | `_constant ?x` | match a [constant](#constants) and bind its natural judgment to `x` |

<<<<<<< HEAD
=======
[TODO describe patterns for signatures and structures]

###### Matching under binders

When matching a judgement $\isterm{\G}{∏ (x : A) B}{Type}$ with a pattern `∏ (y : j₁), j₂`,
a fresh variable $y₁$ is produced so that we may match $\isterm{\G, y₁ : A}{B}{Type}$ with `j₂`.

Patterns which match under a binder have two forms:
* one in which the binder variable is a pattern variable, such as `∏ (?y : j₁), j₂`.
  Then `?y` is a pattern variable which is bound to $\isterm{\G, y₁ : A}{y₁}{A}$.
* one in which the binder variable is not a pattern variable, such as `∏ (y : j₁), j₂`.
  Then `y` is bound to $\isterm{\G, y₁ : A}{y₁}{A}$ only in `j₂`.

>>>>>>> 6cbf2427
#### Operations and handlers

The AML operations and handlers are similar to those of the
[Eff programming language](http://www.eff-lang.org). We first explain the syntax and give
several examples below.

##### Operations

A new operation is declared by

    operation op i

where `op` is the operation name and the numeral `i` is its arity, i.e., the number of
arguments it takes. An operation is then invoked with

    op c₁ .. cᵢ

One way to think of an operation is as a generalized resumable exception: when an
operation is invoked it "propagates" outward to the innermost handler that handles it. The
handler may then perform an arbitrary computation, and using `yield` it may also resume
the execution at the point at which the operation was invoked.

##### Handlers

We can think of a handler as a generalized exception handler, except that it handles one
or more operations, as well as values (computations which do not invoke an operation).

A handler has the form

    handler
    | op-case₁
    | op-case₂
    ...
    | op-caseᵢ
    | val-case
    ...
    | val-case
    | finally-clause
    ...
    | finally-clause
    end

where `op-case` are *operation cases*, `val-case` is the *value case* and `finally-clause`
is the *finally clause*.

###### The operation cases

An operation case has the form

    | op p₁ ... pᵢ => c

or the form

    | op p₁ ... pᵢ : p => c

The first form matches an invoked operation `op' v₁ ... vᵢ`
when `op` equals `op'` and each `vⱼ` matches the corresponding pattern `pⱼ`.
The second form matches an invoked operation `op' v₁ ... vᵢ`
when `op` equals `op'`, each `vⱼ` matches the corresponding `pⱼ`
*and* if the operation was invoked in [checking mode](#inferring-and-checking-mode) at type
`t`, `Some t` matches `p`, otherwise `None` matches `p`.

When an operation case matches the corresponding computation `c` is computed, with the
pattern variables appearing in the patterns bound to the corresponding values.

When an operation is invoked it has an associated *delimited continuation* which is the
execution point at which the operation was invoked. The computation `c` of the handler
case may *restart* the continuation with

    yield c'

This will compute `c'` to a value `v` which is then passed to the continuation. This will
have the effect of resuming computation at the point in which the operation was invoked.

###### The value cases

A value case has the form

    | val ?p => c

It is used when the handler handles a computation that did *not* invoke a computation but
rather computed to a value `v`. In this case the value cases are matched against the value
and the first one that matches is used.

If no value case is present in the handler, it is considered to be the trivial case `val ?x => x`.

If at least one value case is present,
but the handled computation evaluates to a value which is matched by none of them,
a runtime error will occur.

###### The `finally` case

A finally case has the form

    | finally ?p => c

It is used at the very end of handling, after the final value has been computed through
handling by operation and value cases. The first finally case that matches is used.

As with value cases, no finally case is equivalent to a trivial case,
and non-exhaustive matching results in a runtime error.

##### The handling construct

To actually handle a computation `c` with a handler `h` write

    with h handle c

The notation

    handle
     c
    with
    | handler-case₁
    ...
    | handler-caseᵢ
    end

is a shorthand for

    with
      handler
      | handler-case₁
      ...
      | handler-caseᵢ
      end
    handle
      c

Several handlers may be stacked on top of each other, for instance

    with h₁ handle
      ...
      with h₂ handle
        ...
        c
        ...

When a computation `c` invokes an operation, the operation is handled by the innermost
handler that has a matching case for that operation.

###### Example

To show what sort of thing you can do with a handler we implement a feature which allows
us to place arbitrary holes in terms. We will use constructs that we have not yet
described, in particular

    operation Hole 0

    let rec prodify xs t =
      match xs with
        | [] => t
        | (|- ?x : ?u) :: ?xs =>
            let t' = forall (y : u), (t where x = y) in
            prodify xs t'
      end

    let rec apply head es =
      match es with
        | [] => head
        | ?e :: ?es => (apply head es) e
      end

    let hole_filler =
      handler
        Hole : ?t =>
          let xs = hypotheses in
          let t' = prodify xs t in
          assume hole : t' in 
          yield (apply hole xs)
      end

First we declare a nullary operation `Hole`. Then we define two auxiliary functions that
compute iterated products and applications:

    # constant A B : Type
    Constant A is declared.
    Constant B is declared.
    # let a = assume a : A in a
    a is defined.
    # let b = assume b : B in b
    b is defined.
    # constant F : A -> B -> Type
    Constant F is declared.
    # do prodify [a, b] (F a b)
    ⊢ Π (y : B) (y0 : A), F y0 y : Type
    # do apply F [b, a]
    a₁₀ : A, b₁₁ : B ⊢ F a₁₀ b₁₁ : Type

Now we can use the `hole_filler` handler to temporarily assume existence of a term by writing `Hole` anywhere in a term:

    # constant A : Type
    Constant A is declared.
    # constant F : A → Type
    Constant F is declared.
    # constant G : ∏ (a : A), F a → Type
    Constant G is declared.
    # do with hole_filler handle λ (a : A), G a Hole
    hole₁₆ : Π (y : A), F y
    ⊢ λ (a : A), G a (hole₁₆ a) : A → Type

Andromeda evaluated `G a Hole` as follows: it first found out that `G` is a constant of
type `∏ (a : A), F a → Type`. Then it evaluated its second argument `a` in checking mode
at type `A` which evaluated to `a : A ⊢ a : A`. Then it evaluated the operation `Hole` in
checking mode at type `F a`. At this point the handler `hole_filler` handled the
operation. It created a new assumption `hole₁₆` of type `Π (y : A), F y`, applied it to
`a` and `yield`-ed it back. The result was then a λ-abstraction, as displayed.

Here is another, simpler example:

    # do with hole_filler handle λ (X : Type) (f : X → X), f Hole
    hole₂₂ : Π (y : Type), (y → y) → y 
    ⊢ λ (X : Type) (f : X → X), f (hole₂₂ X f)
      : Π (X : Type), (X → X) → X

In this case `hole_filler` created a new assumption `hole₂₂` of the displayed type.

#### Mutable references

Mutable references are as in Ocaml:
* a fresh reference is introduced by `ref c` where `c` evaluates to its initial value
* if `c` evaluates to a reference, its value can be accessed by `! c`
* if `c` evaluates to a reference, its value can be modified by `c := c'` where `c'` evaluates to the new value.

#### Dynamic variables

Dynamic variables can be declared only at the top-level, by

    dynamic x = c

where `c` evaluates to the initial value.
The current value is accessed with simply `x`.

Dynamic variables can be updated by the following construct:

    now x = c in c'

`x` will evaluate to the result of `c` when it is used in `c'`, including through function application and operation handling:

    let f _ = x in
    now x = v in f ()

and

    handle
      now x = v in getx
    with
      getx => yield x
    end

<<<<<<< HEAD
TODO: explain the special provisos of a toplevel handler (no patterns, no `yield`).

##### `#include_once "<file>"`

Include the given file if it has not been included yet.

##### `verbosity <n>`

Set the verbosity level. The levels are:

- `0`: only success messages
- `1`: errors
- `2`: warnings
- `3`: debugging messages
=======
both evaluate to `v` regardless of the previous value of `x`.
>>>>>>> 6cbf2427


### Judgment computations

There is no way in Andromeda to create a bare type-theoretic term $\e$, only a complete
typing judgment $\isterm{\G}{\e}{\T}$. Even those computations that *look* like terms
actually compute judgments. For instance, if `c₁` computes to

$$\isterm{\G}{\e_1}{\Prod{\x}{\T} \U}$$

and `c₂` computes to

$$\isterm{\D}{\e_2}{\T},$$

then the "application" `c₁ c₂` computes to

$$\isterm{\G \bowtie \D}{\app{\e_1}{\x}{\T}{\U}{\e_2}}{\subst{\U}{\x}{\e_2}}$$

where $\G \bowtie \D$ is the *join* of contexts $\G$ and $\D$, satisfying the property
that $\G \bowtie \D$ contains both $\G$ and $\D$ (the two contexts $\G$ and $\D$ may be
incompatible, in which case Andromeda reports an error).

Even though Andromeda always computes an entire judgment $\isterm{\G}{\e}{\T}$ it is
useful to think of it as just a term $\e$ with a known type $\T$ and assumptions $\G$
which Andromeda is kindly keeping track of.

##### Infering and checking mode

A judgment is computed in one of two modes, the **inferring** or the **checking** mode.

In the inferring mode the judgment that is being computed is unrestrained.

In checking mode there is a given type $\T$ (actually a judgment $\istype{\G}{\T}$) and
the judgment that is being computed must have the form $\isterm{\D}{\e}{\T}$. In other
words, the type is prescribed in advanced. For example, an application

    c₁ c₂

proceeds as follows:

1. Compute `c₁` in inferring mode to obtain a judgment $\isterm{\G}{\e}{\T}$.
2. Verify that $\T$ is equal to $\Prod{x}{\T_1}{\T_2}$, using `as_prod` if necessary (see [equality checking](#equality-checking)).
3. Compute `c₂` in checking mode at type $\T_1$.


#### The universe

The computation

    Type

computes the judgment $\istype{}{\Type}$ which is valid by [the rule `ty-type`](type-theory.html#ty-type). Example:

    # do Type
    ⊢ Type : Type

Having `Type` in `Type` is unsatisfactory because it renders the type theory inconsistent
in the sense that every type is inhabited. We consider this to be a temporary feature of
the system that simplifies development. In the future there will be a (user-definable)
universe mechanism.

#### Constants

At the toplevel a new constant `a` (axiom) of type `A` may be declared with

    constant a : A

Several constants of the same type may be declared with

    constant a₁ a₂ ... aᵢ : A

A primitive type `T` is declared with

    constant T : Type

#### Assumptions

If computation `c₁` computes to judgment $\istype{\G}{\T}$ then

    assume x : c₁ in c₂

binds `x` to $\isterm{\ctxextend{\G}{\x'}{\T}}{\x'}{\T}$,
then it evaluates `c₂`. The judgment is valid by
[rule `ctx-var`](type-theory.html#term-var) and
[rule `ctx-extend`](type-theory.html#ctx-extend). Example:

    # constant A : Type
    Constant A is declared.
    # constant B : A → Type
    Constant B is declared.
    # do assume a : A in B a
    a₁₁ : A ⊢ B a₁₁ : Type

The judgment that was generated is $\istype{a_{11} \colon
A}{\app{B}{x}{A}{\Type}{a_{11}}}$, but Andromeda is not showing the typing annotations.
Every time `assume` is evaluated it generates a fresh variable $\x'$ that has never been seen before:

    # do assume a : A in B a
    a₁₂ : A ⊢ B a₁₂ : Type
    # do assume x : A in B a
    a₁₃ : A ⊢ B a₁₃ : Type

If we make several assumptions but then use only some of them, the context will contain those that are actually needed:

    # constant A : Type
    Constant A is declared.
    # constant f : A → A → A
    Constant f is declared.
    # do assume a : A in (assume b : A in (assume c : A in f a c))
    a₁₄ : A, c₁₆ : A ⊢ f a₁₄ c₁₆ : A

#### Substitution

We can get rid of an assumption with a *substitution*

    c₁ where x = c₂

which replaces in `c₁` the assumption bound to `x` with the judgment that computed by
`c₂`, as follows:

    # constant A : Type
    Constant A is declared.
    # constant a : A
    Constant a is declared.
    # constant f : A → A
    Constant f is declared.
    # let x = (assume x : A in x)
    x is defined.
    # do x
    x₁₂ : A ⊢ x₁₂ : A
    # let b = f x
    b is defined.
    # do b
    x₁₂ : A ⊢ f x₁₂ : A
    # do b where x = a
    ⊢ f a : A

The idiom `let x = assume x : A in x` is a common one and it serves as a way of
introducing a new fresh variable of a given type. There is no reason to use `x` both in
`let` and in `assume`, we could write `let z = assume y : A in y` but then `z` would be
bound to something like `y₄₂` which is perhaps a bit counter-intuitive.

If we compute a term without first storing the assumed variables

    # let d = assume y : A in f y
    d is defined.
    # do d
    y₁₃ : A ⊢ f y₁₃ : A

then it is a bit harder to get our hands on `y₁₃`, but is still doable using `context`,
see below.

#### Product

A product is computed with

    ∏ (x : c₁), c₂

An iterated product may be computed with

    ∏ (x₁₁ ... x₁ⱼ : c₁) ... (xᵢ₁ .... xᵢⱼ : cᵢ), c

Instead of the character `∏` you may also use `Π`, `∀` or `forall`.

A non-dependent product is written as

    c₁ → c₂

The arrow `→` associates to the right so that `c₁ → c₂ → c₃` is equivalent to `c₁ → (c₂ →
c₃)`. Instead of `→` you can also write `->`.

#### λ-abstraction

A λ-abstraction is computed with

    λ (x : c₁), c₂

An iterated λ-abstraction is computed with

    λ (x₁₁ ... x₁ⱼ : c₁) ... (xᵢ₁ .... xᵢⱼ : cᵢ), c

In checking mode the types of the bound variables may be omitted, so we can write

    λ x₁ x₂ ... xᵢ, c

We can also mix bound variables with and without typing annotations.

Instead of the character `λ` you may use `lambda`.

#### Application

An application is computed with

    c₁ c₂

Application associates to the left so that `c₁ c₂ c₃` is the same as `(c₁ c₂) c₃`.

#### Equality type

The equality type is computed with

    c₁ ≡ c₂

Instead of the character `≡` you may use `==`.

#### Reflexivity

The reflexivity term is computed with

    refl c

#### Equality checking

TODO: describe how equality checking works by invocation of operations

##### Congruences

TODO: Describe `congruence`

##### Extensionality

TODO: Describe `extensionality`

##### Reduction

TODO: Describe `reduction`

##### Operations invoked by the nucleus

TODO: describe `equal`, `as_prod` and `as_eq`.


#### Type ascription

Type ascription

    c₁ : c₂

first computes `c₂`, which must evaluate to a type $\istype{\G}{\T}$. It then computes
`c₁` in checking mode at type $\T$ thereby guaranteeing that the result will be a judgment
of the form $\isterm{\D}{\e}{\T}$.

#### Context and occurs check

The computation

    context c

computes `c` to a judgment $\isterm{\G}{\e}{\T}$ and gives the list of all assumptions in
$\Gamma$. Example:

    # constant A : Type
    Constant A is declared.
    # constant f : A -> A -> Type
    Constant f is declared.
    # let b = assume x : A in assume y : A in f x y
    b is defined.
    # do context b
    [(y₁₃ : A ⊢ y₁₃ : A), (x₁₂ : A ⊢ x₁₂ : A)]

The computation

    occurs x c

computes `x` to a judgment $\isterm{\D}{\x}{A}$ and `c` to a judgment $\isterm{\G}{\e}{\T}$ such that $x$ is a variable.
It evaluates to `None` if $x$ does not occur in $\G$, and to
`Some U` if $x$ occurs in $\G$ as an assumption of type `U`.

    # constant A : Type
    Constant A is declared.
    # constant f : A -> A -> A
    Constant f is declared.
    # let x = assume x : A in x
    x is defined.
    # do occurs x (f x x)
    Some (⊢ A : Type)
    # do occurs x f
    None

#### Hypotheses

In AML computations happen *inside* products and λ-abstractions, i.e., under binders.
It is sometimes important to get the list of the binders.
This is done with

    hypotheses

Example:

    # constant A : Type
    Constant A is declared.
    # constant F : A → Type
    Constant F is declared.
    # do ∏ (a : A), F ((λ (x : A), (print hypotheses; x)) a)
    [(x₁₄ : A ⊢ x₁₄ : A), (a₁₃ : A ⊢ a₁₃ : A)]
    ⊢ Π (a : A), F ((λ (x : A), x) a) : Type

Here `hypotheses` returned the list `[(x₁₄ : A ⊢ x₁₄ : A), (a₁₃ : A ⊢ a₁₃ : A)]` which was printed, after which `⊢ Π (a : A), F ((λ (x : A), x) a) : Type` was computed as the result.

The handling of operations invoked under a binder is considered to be computed under that binder:

    # do handle ∏ (a : A), Hole with Hole => hypotheses end
    [(a₁₃ : A ⊢ a₁₃ : A)]

#### Externals

Externals provide a way to call certain Ocaml functions.
Each function has a name like `"print"` and is invoked with

    external "print"

The name `print` is bound to the external `"print"` in the standard library.

The available externals are:

   |---|---|
   | `"print"` | A function taking one value and printing it to the standard output |
   | `"time"` | TODO describe time |
   | `"config"` | A function allowing dynamic modification of some options |
   | `"exit"` | Exit Andromeda ML |

The `"config"` external can be invoked with the following options:

   |---|---|
   | `"ascii"` | Future printing only uses ASCII characters |
   | `"no-ascii"` | Future printing uses UTF-8 characters such as `∏` (default) |
   | `"debruijn"` | Print De Bruijn indices of bound variables in terms |
   | `"no-debruijn"` | Do not print De Bruijn indices of bound variables in terms (default) |
   | `"annotate"` | Print typing annotations (partially implemented) |
   | `"no-annotate"` | Do not print typing annotations (default) |
   | `"dependencies"` | Print dependency information in contexts and terms |
   | `"no-dependencies"` | Do not print dependency information |
    
The arguments to `external` and `external "config"` are case sensitive.


#### Toplevel commands

An andromeda program is a stream of top-level commands.

##### Toplevel let binding

The top-level can bind variables to values and define recursive functions like inside computations:

    let x = c
    and y = c'

and

    let rec f x = c
    and g y = c'

##### Toplevel dynamic variables

The top-level can create new dynamic variables

    dynamic x = c

and update them for the rest of the program

    now x = c

##### Declarations

The top-level can create new basic values:
* type theoretic constants as `constant a b : T`
* type theoretic signatures as `signature s = { foo as x : Type, bar : x }`
* operations of given arities as `operation hippy 0`
* data constructors of given arities as `data Some 1`

##### Do command

At the toplevel the `do c` construct computes `c`:

    do c

You *cannot* just write `c` because that would create ambiguities. For instance,

    let x = c₁
    c₂

could mean `let x = c₁ c₂` or

    let x = c₁
    do c₂

We could do without `do` if we requires that toplevel computations be terminated with `;;`
a la OCaml. We do not have a strong opinion about this particular syntactic detail.

##### Fail command

The construct

    fail c

is the "opposite" of `do c` in the sense that it will succeed *only if* `c` reports an
error. This is useful for testing AML.

If `c` has side effects they are cancelled:

    # let x = ref None
    x is defined.
    # fail x := Some (); None None
    The command failed with error:
    File "?", line 2, characters 20-23: Runtime error
      cannot apply a data tag
    # do !x
    None

##### Toplevel handlers

A global handler may be installed at the toplevel with

    handle
    | op-case₁
    | op-case₂
    ...
    | op-caseᵢ
    end

Top-level handlers may only be simple callbacks: the cases may not contain patterns
(to avoid confusion, as new cases replace old ones completely)
and for case `op ?x => c`, `yield` may not appear in `c`. Instead the result of `c` is passed to the continuation.

Thus a top-level operation case `op ?x => c` is equivalent to a general handler case `op ?x => yield c`.

##### Include

`#include "<file>"` includes the given file.

`#include_once "<file>"` includes the given file if it has not been included yet.

The path is relative to the current file.

##### Verbosity

`#verbosity <n>` sets the verbosity level. The levels are:

- `0`: only success messages
- `1`: errors
- `2`: warnings
- `3`: debugging messages

##### Help

`#help` prints the internal help.

##### Environment

`#environment` prints information about the runtime environment.

##### Quit

`#quit` ends evaluation.
<|MERGE_RESOLUTION|>--- conflicted
+++ resolved
@@ -185,7 +185,7 @@
     let rec f x₁ ... xᵢ = c₁ in
       c₂
 
-<<<<<<< HEAD
+
 is a local recursive function definition. Multiple mutually recursive functions may be
 defined with
 
@@ -193,13 +193,6 @@
         and f₂ y₁ y₂ ... = c₂
          ⋮
         and fⱼ z₁ z₂ ... = cⱼ
-=======
-Mutually recursive functions are also possible:
-
-    let rec f x = c₁
-    and g y = c₂ in
-      c
->>>>>>> 6cbf2427
 
 ##### Datatypes
 
@@ -224,6 +217,10 @@
 defintions, such as inductive datatypes and records. At the moment there are predefined
 lists and optional types.
 
+###### Optional values
+
+The value `None` indicates a lack of value and `Some v` indicates the presence of value `v`.
+
 ###### Lists
 
 The empty list is written as `[]`. The list whose head is `c₁` and the tail is `c₂` is
@@ -238,56 +235,6 @@
 At present, due to lack of meta-level types, lists are heterogeneous in the sense that
 they may contain values of different shapes.
 
-<<<<<<< HEAD
-=======
-###### Data constructors
-
-AML is currently untyped. Nevertheless we can declare a data constructor using the top-level `data` declaration:
-
-    data Tag n
-
-Here `Tag` is the name of the data constructor and `n` is a numeral which signifies the
-arity of `Tag`. To see how this works, suppose we wanted to implement in AML the inductive
-type (written in OCaml syntax)
-
-    type 'a tree = Empty | Leaf of 'a | Tree of 'a tree * 'a tree
-
-In AML we would declare the three data constructors as
-
-    data Empty 0
-    data Leaf 1
-    data Tree 2
-
-The trees are then written as in OCaml except that we write `Tag c₁ ... cᵢ` instead of
-`Tag (c₁, ..., cᵢ)`, for example:
-
-    # data Empty 0
-    Data constructor Empty is declared.
-    # data Leaf 1
-    Data constructor Leaf is declared.
-    # data Tree 2
-    Data constructor Tree is declared.
-    # do Tree (Leaf "foo") (Tree Empty (Tree (Leaf "bar") (Leaf "baz")))
-    Tree (Leaf "foo") (Tree Empty (Tree (Leaf "bar") (Leaf "baz")))
-
-Because AML is untyped it allows us to write silly things such as
-
-    # do Tree (fun x => x) Empty
-    Tree <function> Empty
-
-However, it complains if we provide too few or too many arguments to the data constructor:
-
-    # do Leaf
-    File "?", line 2, characters 4-7: Syntax error
-      this data constructor needs 1 more arguments
-    # do Leaf "foo" "bar" "baz"
-    File "?", line 2, characters 4-7: Runtime error
-      cannot apply a data tag
-
-The last error message is generated because `Leaf "foo"` is applied to `"bar"` but
-`Leaf "foo"` is not a function.
-
->>>>>>> 6cbf2427
 ##### `match` statements and patterns
 
 A `match` statement is also known as `case` in some languages and is simulated by
@@ -374,10 +321,6 @@
    | `_atom ?x` | match a [free variable](#assumptions) and bind its natural judgment to `x` |
    | `_constant ?x` | match a [constant](#constants) and bind its natural judgment to `x` |
 
-<<<<<<< HEAD
-=======
-[TODO describe patterns for signatures and structures]
-
 ###### Matching under binders
 
 When matching a judgement $\isterm{\G}{∏ (x : A) B}{Type}$ with a pattern `∏ (y : j₁), j₂`,
@@ -389,7 +332,6 @@
 * one in which the binder variable is not a pattern variable, such as `∏ (y : j₁), j₂`.
   Then `y` is bound to $\isterm{\G, y₁ : A}{y₁}{A}$ only in `j₂`.
 
->>>>>>> 6cbf2427
 #### Operations and handlers
 
 The AML operations and handlers are similar to those of the
@@ -627,7 +569,8 @@
 
     now x = c in c'
 
-`x` will evaluate to the result of `c` when it is used in `c'`, including through function application and operation handling:
+Here `x` will evaluate to the result of `c` when it is used in `c'`, including through
+function application and operation handling
 
     let f _ = x in
     now x = v in f ()
@@ -640,8 +583,7 @@
       getx => yield x
     end
 
-<<<<<<< HEAD
-TODO: explain the special provisos of a toplevel handler (no patterns, no `yield`).
+both evaluate to `v` regardless of the previous value of `x`.
 
 ##### `#include_once "<file>"`
 
@@ -655,9 +597,6 @@
 - `1`: errors
 - `2`: warnings
 - `3`: debugging messages
-=======
-both evaluate to `v` regardless of the previous value of `x`.
->>>>>>> 6cbf2427
 
 
 ### Judgment computations
