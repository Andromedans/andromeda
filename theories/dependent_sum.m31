--- conflicted
+++ resolved
@@ -8,23 +8,6 @@
 
 rule π₂ (A type) ({x : A} B type) (s : Σ A B) : B{π₁ A B s} ;;
 
-<<<<<<< HEAD
-rule Σ_β₁ (A type) ({x : A} B type) (a : A) (b : B{a})
-  : π₁ A B (pair A B a b) ≡ a : A ;;
-
-eq.add_rule Σ_β₁ ;;
-
-rule Σ_β₂ (A type) ({x : A} B type) (a : A) (b : B{a})
-  : π₂ A B (pair A B a b) ≡ b : B{a} ;;
-
-eq.add_rule Σ_β₂ ;;
-
-rule Σ_ext
-  (A type) ({x : A} B type) (s : Σ A B) (t : Σ A B)
-  (π₁ A B s ≡ π₁ A B t : A by ξ)
-  (convert (π₂ A B s) (congruence B{π₁ A B s} B{π₁ A B t} ξ) ≡ π₂ A B t : B{π₁ A B t} by ζ)
-  : s ≡ t : Σ A B ;;
-=======
 rule Σ_β₁ (A type) ({x : A} B type)
           (A' type) ({x : A'} B' type)
           (a : A') (b : B'{a})
@@ -52,6 +35,5 @@
    π₂ A B t : B{π₁ A B t} by ζ)
   : s ≡ t : Σ A B ;;
 eq.add_rule Σ_ext ;;
->>>>>>> 146f97d1
 
 eq.add_rule Σ_ext ;;