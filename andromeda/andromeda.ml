--- conflicted
+++ resolved
@@ -24,19 +24,13 @@
 #help ....... print this help
 #quit ....... exit
 
-<<<<<<< HEAD
-Parameter <ident> ... <ident> : <sort> .   (assume identifiers have sort <sort>)
-Definition <ident> := <expr> .             (define <ident> to be <expr>)
-Definition <ident> : <type> := <expr> .    (define <ident> to be <expr> of <type>)
-=======
-Parameter <ident> ... <ident> : <sort>.  .... assume variable <ident> has sort <sort>
-Definition <ident> := <expr>.            .... define <ident> to be <expr>
-Definition <ident> : <type> := <expr>.   .... define <ident> to be <expr> of <type>
-Equation e.                              .... install a global equation hint
-Rewrite e.                               .... install a global rewrite hint
-
-The syntax is vaugely Coq-like. The strict equalit is written with a double ==.
->>>>>>> 2006f8bb
+Parameter <ident> ... <ident> : <sort> .     assume variable <ident> has sort <sort>
+Definition <ident> := <expr> .               define <ident> to be <expr>
+Definition <ident> : <type> := <expr> .      define <ident> to be <expr> of <type>
+Equation e .                                 install a global equation hint
+Rewrite e .                                  install a global rewrite hint
+
+The syntax is vaguely Coq-like. The strict equalit is written with a double ==.
 " ;;
 
 (** A list of files to be loaded and run, together with information on whether they should
