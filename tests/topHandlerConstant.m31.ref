Constant A is declared.
Constant B is declared.
Constant b is declared.
Constant a is declared.
Operation op is declared.
h is defined.
<<<<<<< HEAD
Constant f is declared.
_ is defined.
=======
Constant f is declared.
>>>>>>> 67b03cc5
<|MERGE_RESOLUTION|>--- conflicted
+++ resolved
@@ -4,9 +4,4 @@
 Constant a is declared.
 Operation op is declared.
 h is defined.
-<<<<<<< HEAD
-Constant f is declared.
-_ is defined.
-=======
-Constant f is declared.
->>>>>>> 67b03cc5
+Constant f is declared.