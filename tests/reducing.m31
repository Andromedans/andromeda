--- conflicted
+++ resolved
@@ -8,26 +8,17 @@
 constant plus_Z : forall n : N, Z + n == n
 constant plus_S : forall n m : N, (S n) + m == S (n + m)
 
-<<<<<<< HEAD
-now reducing = add_reducing ( + ) [eager,lazy] reducing
-now betas = add_betas [plus_S,plus_Z] betas
-=======
 (* Reducing argument for a projection *)
 now reducing = add_reducing ( + ) [eager,lazy]
 now betas = add_betas [plus_S,plus_Z]
->>>>>>> 952fb3ce
 
 do whnf (Z + Z)
 do whnf ((Z + Z) + Z)
 do whnf (((S Z) + (S Z)) + ((S Z) + (S Z)))
 
 do
-<<<<<<< HEAD
-  now reducing = add_reducing S [eager] reducing in
-=======
   (* Reducing argument for a constant *)
   now reducing = add_reducing S [eager] in
->>>>>>> 952fb3ce
   whnf (((S Z) + (S Z)) + ((S Z) + (S Z)))
 
 fail add_reducing ((+) Z) [lazy]