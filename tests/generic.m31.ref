--- conflicted
+++ resolved
@@ -5,34 +5,21 @@
 Constant urist is declared.
 ankle is defined.
 ⊢ {person = dwarf, pet = urist} : cat
-<<<<<<< HEAD
-(⊢ cat : Type, [⊢ dwarf : Type,
-⊢ urist : dwarf])
-((⊢ cat : Type, [(person, person₀ : Type 
-                            ⊢ person₀ : Type), (pet,
+(⊢ cat : Type, (⊢ dwarf : Type) :: (⊢ urist : dwarf) ::
+[])
+((⊢ cat : Type, (person, person₀ : Type 
+                           ⊢ person₀ : Type) :: (pet,
 person₀ : Type 
 pet₁ : person₀ 
-⊢ pet₁ : person₀)]), [Unconstrained
+⊢ pet₁ : person₀) :: []), Unconstrained
 (person₂ : Type 
- ⊢ person₂ : Type), Unconstrained
+ ⊢ person₂ : Type) :: Unconstrained
 (person₂ : Type 
  pet₃ : person₂ 
- ⊢ pet₃ : person₂)])
+ ⊢ pet₃ : person₂) ::
+[])
 (⊢ {person = dwarf, pet = urist} : cat,
 pet)
-=======
-(⊢ cat : Type, (⊢ dwarf : Type) :: (⊢ urist : dwarf) :: [])
-((⊢ cat : Type, (person, person : Type 
-                           ⊢ person : Type) :: (pet,
-person : Type 
-pet : person 
-⊢ pet : person) :: []), Unconstrained (person : Type 
-                                         ⊢ person : Type) :: Unconstrained
-(person : Type 
- pet : person 
- ⊢ pet : person) :: [])
-(⊢ {person = dwarf, pet = urist} : cat, pet)
->>>>>>> 9a76bbf3
 ()
 ⊢ {person = dwarf, pet = urist} : cat
 The command failed with error:
