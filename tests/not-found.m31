--- conflicted
+++ resolved
@@ -37,12 +37,3 @@
                  B (projT1' A B s))
               (λ (x : A) (y : B x), y)
               s
-<<<<<<< HEAD
-=======
-
-do
-  now betas = add_betas [projT1_beta,projT2_beta,sig_ind_beta] in
-    refl b :
-         (projT2 A B (existT A B a b)) ==
-    (projT2' A B (existT A B a b))
->>>>>>> 952fb3ce
