--- conflicted
+++ resolved
@@ -1,15 +1,5 @@
 append is defined.
 append' is defined.
-<<<<<<< HEAD
-Data constructor a is declared.
-Data constructor b is declared.
-Data constructor c is declared.
-Data constructor d is declared.
-Data constructor e is declared.
-Data constructor f is declared.
-([a, b, c, d, e, f], [a, b, c, d, e,
-f])
-=======
 ML type letters declared.
-(a :: b :: c :: d :: e :: f :: [], a :: b :: c :: d :: e :: f :: [])
->>>>>>> 9a76bbf3
+(a :: b :: c :: d :: e :: f :: [], a :: b :: c :: d :: e :: f ::
+[])