--- conflicted
+++ resolved
@@ -17,15 +17,9 @@
 ⊢ λ (x : A) (y : A), x ++₀ (y ++₀ x) : A → A → A
 ⊢ λ (( ??? ) : A → A) (x : A) (_ : A), ??? ??? x
   : (A → A) → A → A → A
-<<<<<<< HEAD
 ( ???₀ ) : A → A 
 ⊢ λ (x : A) (_ : A), ???₀ ???₀ x : A → A → A
-Data constructor ( @ ) is declared.
-=======
-( ??? ) : A → A 
-⊢ λ (x : A) (_ : A), ??? ??? x : A → A → A
 ML type suspended declared.
->>>>>>> 9a76bbf3
 x is defined.
 ⊢ a : A
 Operation ( ? ) is declared.
