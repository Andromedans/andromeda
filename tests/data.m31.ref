<<<<<<< HEAD
Data constructor cow is declared.
Data constructor bull is declared.
[cow,
bull]
=======
ML type cattle declared.
cow :: bull :: []
>>>>>>> 9a76bbf3
<|MERGE_RESOLUTION|>--- conflicted
+++ resolved
@@ -1,9 +1,3 @@
-<<<<<<< HEAD
-Data constructor cow is declared.
-Data constructor bull is declared.
-[cow,
-bull]
-=======
 ML type cattle declared.
-cow :: bull :: []
->>>>>>> 9a76bbf3
+cow :: bull ::
+[]