(* Simple products with an eta rule. *)

constant prod : forall (_ _ : Type), Type

constant pair : forall (A B : Type) (_ : A) (_ : B), prod A B

<<<<<<< HEAD
constant Fst : forall (X Y : Type) (_ : prod X Y), X
constant Snd : forall (X Y : Type) (_ : prod X Y), Y

constant Pair_beta_Fst :
  ∀ (U V : Type) (u : U) (v : V),
    (Fst V U (Pair V U v u)) ≡ v
=======
constant fst : forall (X Y : Type, _ : prod X Y), X
constant snd : forall (X Y : Type) (_ : prod X Y), Y

constant pair_beta_fst :
  ∀ (U V : Type, u : U, v : V),
    (fst V U (pair V U v u)) ≡ v
>>>>>>> dec87e1d

constant pair_beta_snd :
  ∀ (U V : Type) (u : U) (v : V),
    (snd V U (pair V U v u)) ≡ u

constant pair_eta :
  ∀ (U V : Type) (x y : prod U V),
    fst U V x ≡ fst U V y ->
    snd U V x ≡ snd U V y ->
    x ≡ y

constant C : Type
constant D : Type
constant p : prod C D


(* Beta rules. *)
do
  (λ (c : C) (d : D),
    with local (lbeta pair_beta_fst) handle
      refl c : fst C D (pair C D c d) ≡ c)

do
  (λ (c : C) (d : D),
    with local (lbeta pair_beta_fst) handle
    with local (lbeta pair_beta_snd) handle
      refl d : snd C D (pair C D c d) ≡ d)

(* Surjective pairing. *)
do
  with local (lbeta pair_beta_fst) handle
  with local (lbeta pair_beta_snd) handle
  with local (leta pair_eta) handle
     refl p : p ≡ pair C D (fst C D p) (snd C D p)
<|MERGE_RESOLUTION|>--- conflicted
+++ resolved
@@ -4,21 +4,12 @@
 
 constant pair : forall (A B : Type) (_ : A) (_ : B), prod A B
 
-<<<<<<< HEAD
-constant Fst : forall (X Y : Type) (_ : prod X Y), X
-constant Snd : forall (X Y : Type) (_ : prod X Y), Y
-
-constant Pair_beta_Fst :
-  ∀ (U V : Type) (u : U) (v : V),
-    (Fst V U (Pair V U v u)) ≡ v
-=======
-constant fst : forall (X Y : Type, _ : prod X Y), X
+constant fst : forall (X Y : Type) (_ : prod X Y), X
 constant snd : forall (X Y : Type) (_ : prod X Y), Y
 
 constant pair_beta_fst :
-  ∀ (U V : Type, u : U, v : V),
+  ∀ (U V : Type) (u : U) (v : V),
     (fst V U (pair V U v u)) ≡ v
->>>>>>> dec87e1d
 
 constant pair_beta_snd :
   ∀ (U V : Type) (u : U) (v : V),
