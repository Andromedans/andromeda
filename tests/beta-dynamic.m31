--- conflicted
+++ resolved
@@ -23,9 +23,5 @@
    with
      | gimme_beta =>
        assume eq : a == b in
-<<<<<<< HEAD
-       now betas = add_beta eq betas in yield ()
-=======
-       now betas = add_beta eq in yield {}
->>>>>>> 952fb3ce
+       now betas = add_beta eq in yield ()
    end
