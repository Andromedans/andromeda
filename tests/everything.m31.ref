Operation unary_op is declared.
Operation nonary_op is declared.
ML type dummy declared.
ML type color declared.
Constant A is declared.
Constant a is declared.
Constant b is declared.
Constant ( + ) is declared.
Constant ( * ) is declared.
Constant ( ^ ) is declared.
Constant ( - ) is declared.
Constant ( <= ) is declared.
⊢ λ (x : A) (y : A) (z : A) (w : A), x + y * z ^ x ^ y - (z ^ x) ^ y <= w
  : A → A → A → A → A
Signature isContr is declared.
x0 is defined.
x₀ : {isContr with T = Type ≡ Type} 
⊢ x₀ : {isContr with T = Type ≡ Type}
The command failed with error:
File "./everything.m31", line 82, characters 6-9: Typing error
  this expression should be a product, found Type
⊢ refl Type : Type ≡ Type
The command failed with error:
File "./everything.m31", line 96, characters 6-18: Runtime error
  cannot infer the type of T
⊢ λ (T : Type) (x : T), x : Π (A0 : Type), A0 → A0
⊢ refl {} : {} ≡ {}
Signature wrapped is declared.
wrapped_a is defined.
⊢ refl {} : {} ≡ {}
⊢ λ (x : A), x : A → A
The command failed with error:
File "./everything.m31", line 114, characters 13-25: Runtime error
  cannot infer the type of x
The command failed with error:
File "./everything.m31", line 118, characters 21-22: Typing error
  the expression {} should have type {wrapped with unwrap = a} but has type
  unit
y_combinator is defined.
f is defined.
g is defined.
("f", ("g",
"foo"))
wrapped = {unwrap : A}
()
Operation get is declared.
Operation set is declared.
state_h is defined.
⊢ b : A
⊢ Type : Type
<<<<<<< HEAD
[⊢ a : A, ⊢ b : A, ⊢ A : Type,
<function>]
=======
(⊢ a : A) :: (⊢ b : A) :: (⊢ A : Type) :: <function> :: []
>>>>>>> 9a76bbf3
[]
(⊢ a : A, ⊢ b : A,
⊢ A : Type)
"a string\\nspecial characters aren't"
register is defined.
()
⊢ b : A
⊢ A : Type
x₀ : A 
⊢ x₀ : A
"this will happen"
()
alpha_equal is defined.
Constant exfalso is declared.
Signature container is declared.
⊢ {T = A} : {container with T, cont = exfalso T}
⊢ {T = A} : {container with T, cont = exfalso T}
⊢ {cont = exfalso A} : {container with T = A}
⊢ {cont = exfalso A} : {container with T = A}
⊢ {cont = a} : {container with T = A}
⊢ {unwrap = a}.unwrap : A
x₀ : wrapped 
⊢ x₀.unwrap : A
⊢ a : A
⊢ a : A
<<<<<<< HEAD
((⊢ wrapped : Type, [(unwrap, unwrap₀ : A 
                                ⊢ unwrap₀ : A)]), [Constrained
(⊢ a : A)])
(⊢ {container with T = A} : Type,
[⊢ a : A])
(x₀ : wrapped 
 ⊢ x₀ : wrapped,
unwrap)
=======
((⊢ wrapped : Type, (unwrap, unwrap : A 
                               ⊢ unwrap : A) :: []), Constrained
(⊢ a : A) :: [])
(⊢ {container with T = A} : Type, (⊢ a : A) :: [])
(x : wrapped 
 ⊢ x : wrapped, unwrap)
>>>>>>> 9a76bbf3
Tvar is defined.
yvar is defined.
dependent is defined.
Some
(⊢ Type : Type)
None
<<<<<<< HEAD
[T₀ : Type 
 ⊢ T₀ : Type,
T₀ : Type 
x₁ : T₀ 
⊢ x₁ : T₀]
Operation emit is declared.
[x₀ : A 
 ⊢ x₀ : A]
=======
(T : Type 
 ⊢ T : Type) :: (T : Type 
                   x : T 
                   ⊢ x : T) :: []
Operation emit is declared.
(x : A 
 ⊢ x : A) :: []
>>>>>>> 9a76bbf3
Constant eq is declared.
⊢ refl a : a ≡ a
⊢ refl a : a ≡ b
Some
(⊢ refl ((λ (x : A), x) a) : (λ (x : A), x) a ≡ a)
Some
(⊢ refl {unwrap = a}.unwrap : {unwrap = a}.unwrap ≡ a)
Some
(⊢ refl {wrapped with unwrap = a}
   : {wrapped with unwrap = a} ≡ {wrapped with unwrap = b})
⊢ λ (x : unit), refl x : Π (x : unit), x ≡ {}
⊢ λ (A0 : Type) (x : A0) (y : A0) (p : x ≡ y) (_ : x ≡ y), refl p
  : Π (A0 : Type) (x : A0) (y : A0) (p : x ≡ y) (q : x ≡ y), p ≡ q
#including ./../std/hippy.m31
#processed ./../std/hippy.m31<|MERGE_RESOLUTION|>--- conflicted
+++ resolved
@@ -48,12 +48,8 @@
 state_h is defined.
 ⊢ b : A
 ⊢ Type : Type
-<<<<<<< HEAD
-[⊢ a : A, ⊢ b : A, ⊢ A : Type,
-<function>]
-=======
-(⊢ a : A) :: (⊢ b : A) :: (⊢ A : Type) :: <function> :: []
->>>>>>> 9a76bbf3
+(⊢ a : A) :: (⊢ b : A) :: (⊢ A : Type) :: <function> ::
+[]
 []
 (⊢ a : A, ⊢ b : A,
 ⊢ A : Type)
@@ -79,47 +75,30 @@
 ⊢ x₀.unwrap : A
 ⊢ a : A
 ⊢ a : A
-<<<<<<< HEAD
-((⊢ wrapped : Type, [(unwrap, unwrap₀ : A 
-                                ⊢ unwrap₀ : A)]), [Constrained
-(⊢ a : A)])
-(⊢ {container with T = A} : Type,
-[⊢ a : A])
+((⊢ wrapped : Type, (unwrap, unwrap₀ : A 
+                               ⊢ unwrap₀ : A) :: []), Constrained
+(⊢ a : A) ::
+[])
+(⊢ {container with T = A} : Type, (⊢ a : A) ::
+[])
 (x₀ : wrapped 
  ⊢ x₀ : wrapped,
 unwrap)
-=======
-((⊢ wrapped : Type, (unwrap, unwrap : A 
-                               ⊢ unwrap : A) :: []), Constrained
-(⊢ a : A) :: [])
-(⊢ {container with T = A} : Type, (⊢ a : A) :: [])
-(x : wrapped 
- ⊢ x : wrapped, unwrap)
->>>>>>> 9a76bbf3
 Tvar is defined.
 yvar is defined.
 dependent is defined.
 Some
 (⊢ Type : Type)
 None
-<<<<<<< HEAD
-[T₀ : Type 
- ⊢ T₀ : Type,
-T₀ : Type 
-x₁ : T₀ 
-⊢ x₁ : T₀]
+(T₀ : Type 
+ ⊢ T₀ : Type) :: (T₀ : Type 
+                      x₁ : T₀ 
+                      ⊢ x₁ : T₀) ::
+[]
 Operation emit is declared.
-[x₀ : A 
- ⊢ x₀ : A]
-=======
-(T : Type 
- ⊢ T : Type) :: (T : Type 
-                   x : T 
-                   ⊢ x : T) :: []
-Operation emit is declared.
-(x : A 
- ⊢ x : A) :: []
->>>>>>> 9a76bbf3
+(x₀ : A 
+ ⊢ x₀ : A) ::
+[]
 Constant eq is declared.
 ⊢ refl a : a ≡ a
 ⊢ refl a : a ≡ b
