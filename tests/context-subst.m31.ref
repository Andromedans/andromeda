Constant A is declared.
<<<<<<< HEAD
val x : judgment
val P : judgment
val y : judgment
x₀ : A 
y₁ : (λ (_ : A), A) x₀ 
=======
x is defined.
P is defined.
y is defined.
x₀ : A
y₁ : (λ (_ : A), A) x₀
>>>>>>> 15a9c4ba
⊢ y₁ : (λ (_ : A), A) x₀
Constant f is declared.
x₀ : A
P₁ : A → Type
y₂ : P₁ (f x₀)
⊢ y₂ : P₁ (f x₀)<|MERGE_RESOLUTION|>--- conflicted
+++ resolved
@@ -1,17 +1,9 @@
 Constant A is declared.
-<<<<<<< HEAD
 val x : judgment
 val P : judgment
 val y : judgment
-x₀ : A 
-y₁ : (λ (_ : A), A) x₀ 
-=======
-x is defined.
-P is defined.
-y is defined.
 x₀ : A
 y₁ : (λ (_ : A), A) x₀
->>>>>>> 15a9c4ba
 ⊢ y₁ : (λ (_ : A), A) x₀
 Constant f is declared.
 x₀ : A
