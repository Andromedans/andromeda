
<<<<<<< HEAD
constant A B : Type
=======
signature cat = { person : Type, pet : person }

let person_id = match cat with |- _sig ((_, [(?l,_),_]),_) => l end
let pet_id = match cat with |- _sig ((_, [_,(?l,_)]),_) => l end

constant dwarf : Type

constant urist : dwarf

let ankle = { person = dwarf, pet = urist }

do ankle

do match ankle with
  | |- _struct ?t ?x => (t,x)
  end

do match ankle with
  | |- _ : _sig ?x => x
  end

do match ankle.pet with
  | |- _proj ?x ?l => (x,l)
  end

do match cat with
  | |- _sig _ => ()
  end

do _struct cat [dwarf,urist]

fail _struct cat [dwarf,dwarf]

constant A : Type

do
  assume eq : A == cat in
  now betas = add_beta eq in
  _struct A [dwarf,urist]

do _proj ankle pet_id

let first_proj v = match v with
  |- _ : _sig ((_,?s),_) => match s with
    | (?l,_)::_ =>
      _proj v l
    end
  end

do first_proj ankle

let last_proj v = match v with
  |- _ : _sig ((_,?s),_) => match rev s with
    | (?l,_)::_ =>
      _proj v l
    end
  end

do last_proj ankle

signature treasure = { gold : A }

let gold_id = match treasure with |- _sig ((_,[(?l,_)]),_) => l end

fail _proj urist gold_id

fail _proj ankle gold_id

constant B : Type
>>>>>>> 952fb3ce
constant eq : A == B
now betas = add_beta eq

do match assume x : A in x : B with
  |- _atom ?y => y
  end

fail match A with
  |- _atom _ => ()
  end

constant a : A
do match a : B with
  |- _constant ?y => y
end
<|MERGE_RESOLUTION|>--- conflicted
+++ resolved
@@ -1,77 +1,5 @@
 
-<<<<<<< HEAD
 constant A B : Type
-=======
-signature cat = { person : Type, pet : person }
-
-let person_id = match cat with |- _sig ((_, [(?l,_),_]),_) => l end
-let pet_id = match cat with |- _sig ((_, [_,(?l,_)]),_) => l end
-
-constant dwarf : Type
-
-constant urist : dwarf
-
-let ankle = { person = dwarf, pet = urist }
-
-do ankle
-
-do match ankle with
-  | |- _struct ?t ?x => (t,x)
-  end
-
-do match ankle with
-  | |- _ : _sig ?x => x
-  end
-
-do match ankle.pet with
-  | |- _proj ?x ?l => (x,l)
-  end
-
-do match cat with
-  | |- _sig _ => ()
-  end
-
-do _struct cat [dwarf,urist]
-
-fail _struct cat [dwarf,dwarf]
-
-constant A : Type
-
-do
-  assume eq : A == cat in
-  now betas = add_beta eq in
-  _struct A [dwarf,urist]
-
-do _proj ankle pet_id
-
-let first_proj v = match v with
-  |- _ : _sig ((_,?s),_) => match s with
-    | (?l,_)::_ =>
-      _proj v l
-    end
-  end
-
-do first_proj ankle
-
-let last_proj v = match v with
-  |- _ : _sig ((_,?s),_) => match rev s with
-    | (?l,_)::_ =>
-      _proj v l
-    end
-  end
-
-do last_proj ankle
-
-signature treasure = { gold : A }
-
-let gold_id = match treasure with |- _sig ((_,[(?l,_)]),_) => l end
-
-fail _proj urist gold_id
-
-fail _proj ankle gold_id
-
-constant B : Type
->>>>>>> 952fb3ce
 constant eq : A == B
 now betas = add_beta eq
 
