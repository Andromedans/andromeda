Constant A is declared.
Constant a is declared.
Constant b is declared.
Constant c is declared.
⊢ a : A
<<<<<<< HEAD
Data constructor lam is declared.
lam (x₀ : A 
     ⊢ x₀ : A) (⊢ A : Type) (⊢ a : A) ((x'₁ : A 
                                                ⊢ x'₁ : A, ⊢ A : Type),
=======
ML type lam declared.
lam (x : A 
     ⊢ x : A) (⊢ A : Type) (⊢ a : A) ((x' : A 
                                             ⊢ x' : A, ⊢ A : Type),
>>>>>>> 9a76bbf3
⊢ A : Type)
Constant list is declared.
Constant Nil is declared.
Constant Cons is declared.
(⊢ b : A,
⊢ Cons b (Cons c Nil) : list)<|MERGE_RESOLUTION|>--- conflicted
+++ resolved
@@ -3,17 +3,10 @@
 Constant b is declared.
 Constant c is declared.
 ⊢ a : A
-<<<<<<< HEAD
-Data constructor lam is declared.
+ML type lam declared.
 lam (x₀ : A 
      ⊢ x₀ : A) (⊢ A : Type) (⊢ a : A) ((x'₁ : A 
                                                 ⊢ x'₁ : A, ⊢ A : Type),
-=======
-ML type lam declared.
-lam (x : A 
-     ⊢ x : A) (⊢ A : Type) (⊢ a : A) ((x' : A 
-                                             ⊢ x' : A, ⊢ A : Type),
->>>>>>> 9a76bbf3
 ⊢ A : Type)
 Constant list is declared.
 Constant Nil is declared.
