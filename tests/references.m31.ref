ML type fruit declared.
x is defined.
()
<<<<<<< HEAD
ref 0 := [apple,
banana]
=======
ref 0 := (apple :: banana :: [])
>>>>>>> 9a76bbf3
<|MERGE_RESOLUTION|>--- conflicted
+++ resolved
@@ -1,9 +1,5 @@
 ML type fruit declared.
 x is defined.
 ()
-<<<<<<< HEAD
-ref 0 := [apple,
-banana]
-=======
-ref 0 := (apple :: banana :: [])
->>>>>>> 9a76bbf3
+ref 0 := (apple :: banana ::
+[])