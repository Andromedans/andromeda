--- conflicted
+++ resolved
@@ -13,19 +13,3 @@
      (forall (x : A), f x == g x) -> f == g
 
 do funext
-<<<<<<< HEAD
-=======
-
-constant A : Type
-constant B : A -> Type
-signature cow = { head : A, tail : B head }
-
-let cowext =
-   lambda (a b : cow) (p : a.head == b.head),
-     now betas = add_beta p in
-     lambda (q : a.tail == b.tail),
-       (now betas = add_beta q in
-          refl a : a == b)
-
-do cowext
->>>>>>> 952fb3ce
