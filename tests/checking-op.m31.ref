Operation inhab is declared.
val h : ∀ α, α ⇒ α
Constant A is declared.
x_inhab₀ : A
⊢ x_inhab₀ : A
<<<<<<< HEAD
val h' : ∀ α, α ⇒ α
y_inhab₀ : A 
=======
h' is defined.
y_inhab₀ : A
>>>>>>> 15a9c4ba
⊢ y_inhab₀ : A
z_inhab₀ : A
⊢ z_inhab₀ : A
The command failed with error:
File "./checking-op.m31", lines 21-23, characters 5-7: no match found for
None<|MERGE_RESOLUTION|>--- conflicted
+++ resolved
@@ -3,13 +3,8 @@
 Constant A is declared.
 x_inhab₀ : A
 ⊢ x_inhab₀ : A
-<<<<<<< HEAD
 val h' : ∀ α, α ⇒ α
-y_inhab₀ : A 
-=======
-h' is defined.
 y_inhab₀ : A
->>>>>>> 15a9c4ba
 ⊢ y_inhab₀ : A
 z_inhab₀ : A
 ⊢ z_inhab₀ : A
