--- conflicted
+++ resolved
@@ -2,14 +2,9 @@
 Constant a is declared.
 x is defined.
 quants is defined.
-<<<<<<< HEAD
-Some ([(x₀ : A 
-        ⊢ x₀ : A, Some (⊢ a : A))],
+Some ((x₀ : A 
+       ⊢ x₀ : A, Some (⊢ a : A)) :: [],
 [])
-=======
-Some ((x0 : A 
-       ⊢ x0 : A, Some (⊢ a : A)) :: [], [])
->>>>>>> 9a76bbf3
 None
 Signature pair is declared.
 None
