--- conflicted
+++ resolved
@@ -149,9 +149,5 @@
 
   with
     | Toplevel.Error err ->
-<<<<<<< HEAD
-       Format.eprintf "%t@." (Toplevel.print_located_error err) ; exit 1
-=======
        Format.eprintf "@[<hov 2>%t@]@." (Toplevel.print_located_error err) ; exit 1
->>>>>>> 5af3d95e
     | End_of_file -> ()