(** Andromeda main program *)

(** The usage message. *)
let usage = "Usage: andromeda [option] ... [file] ..."

(** The help text printed when [#help] is used. *)
let help_text = "Toplevel directives:
#context .... print current context
#help ....... print this help
#quit ....... exit

Parameter <ident> ... <ident> : <type> .     assume variable <ident> has type <type>
Let <ident> := <expr> .                      define <ident> to be <expr>
Check <expr> .                               check the type of <expr>

The syntax is vaguely Coq-like. The strict equality is written with a double ==.
" ;;

(** A list of files to be loaded and run, together with information on whether they should
    be loaded in interactive mode. *)
let files = ref []

(** Add a file to the list of files to be loaded, and record whether it should
    be processed in interactive mode. *)
let add_file interactive filename = (files := (filename, interactive) :: !files)

(** Command-line options *)
let options = Arg.align [

    ("--annotate",
     Arg.Set Config.annotate,
     " Print type annotations");

    ("--ascii",
      Arg.Set Config.ascii,
     " Print terms in ASCII format");

    ("--debruijn",
      Arg.Set Config.debruijn,
     " Print de Bruijn indices of bound variables");

    ("--wrapper",
     Arg.String (fun str -> Config.wrapper := Some [str]),
     "<program> Specify a command-line wrapper to be used (such as rlwrap or ledit)");

    ("--no-wrapper",
     Arg.Unit (fun () -> Config.wrapper := None),
     " Do not use a command-line wrapper");

    ("--no-prelude",
     Arg.Unit (fun () -> Config.prelude_file := Config.PreludeNone),
     " Do not load the prelude.m31 file");

    ("--prelude",
     Arg.String (fun str -> Config.prelude_file := Config.PreludeFile str),
     "<file> Specify the prelude file to load initially");

    ("-v",
     Arg.Unit (fun () ->
         Format.printf "Andromeda %s (%s)@." Build.version Sys.os_type ;
         exit 0),
     " Print version information and exit");

    ("-V",
     Arg.Set_int Config.verbosity,
     "<n> Set printing verbosity to <n>");

    ("--ignore-hints",
     Arg.Set Config.ignore_hints,
     " Ignore all installed rewrite hints");

    ("-n",
     Arg.Clear Config.interactive_shell,
     " Do not run the interactive toplevel");

    ("-l",
     Arg.String (fun str -> add_file false str),
     "<file> Load <file> into the initial environment");
  ]

(** Parser wrapper that reads extra lines on demand. *)
let parse lex parse resource =
  try
    lex parse resource
  with
  | Ulexbuf.Parse_Error (w, p_start, p_end) ->
     let loc = Location.make p_start p_end in
     Error.syntax ~loc "Unexpected: %s" w

(** [exec_cmd ctx d] executes toplevel command [c] in context [ctx]. It prints the
    result if in interactive mode, and returns the new context. *)
let rec exec_cmd base_dir interactive ctx c =
  let (c', loc) = Desugar.toplevel (Context.primitives ctx) (Context.bound_names ctx) c in
  match c' with

  | Syntax.Primitive (xs, yts, u) ->
    let rec fold ctx zs yts' = function
      | [] ->
        let u = Eval.ty ctx u in
        let u = Tt.abstract_ty zs 0 u in
        let yts' = List.rev yts' in
        (yts', u)
      | (y, reducing, t)::yts ->
        let t = Eval.ty ctx t in
        let z, v = Value.fresh ~loc y t in
        let ctx = Context.add_bound y v ctx in
        let t = Tt.abstract_ty zs 0 t in
        fold ctx (z::zs) ((y, (reducing, t)) :: yts') yts
    in
    let ytsu = fold ctx [] [] yts in
    let ctx =
      List.fold_left (fun ctx x -> Context.add_primitive x ytsu ctx) ctx xs in
    if interactive then
      List.iter (fun x -> Format.printf "%t is assumed.@." (Name.print x)) xs ;
    ctx

  | Syntax.TopLet (x, c) ->
     let v = Eval.comp_value ctx c in
     let ctx = Context.add_bound x v ctx in
     if interactive then Format.printf "%t is defined.@." (Name.print x) ;
     ctx

  | Syntax.TopCheck c ->
<<<<<<< HEAD
     let (e,t) = Eval.comp_value ctx c in
     let e = Simplify.simplify ctx e
     and t = Simplify.simplify_ty ctx t in
     Format.printf "%t@." (Value.print (Context.used_names ctx) (e,t)) ;
     ctx
=======
    begin
      match Eval.comp ctx c with
      | Value.Return (e,t) ->
        let e = Simplify.simplify ctx e
        and t = Simplify.simplify_ty ctx t in
        if interactive then Format.printf "%t@." (Value.print (Context.used_names ctx) (e,t)) ;
        ctx
    end
>>>>>>> eae4b6fe

  | Syntax.TopBeta xscs ->
    let rec fold xshs = function
      | [] ->
        let xshs = List.rev xshs in
        let ctx = Context.add_betas xshs ctx in
        Print.debug "Installed beta hints@ %t"
          (Print.sequence (fun (tags, (_, h)) ppf ->
               Print.print ppf "@[tags: %s ;@ hint: %t@]"
                 (String.concat " " tags)
                 (Pattern.print_beta_hint [] h)) "," xshs);
        ctx
      | (xs,c) :: xscs ->
         let (_,t) = Eval.comp_value ctx c in
         let (xts, (t, e1, e2)) = Equal.as_universal_eq ctx t in
         let h = Hint.mk_beta ~loc ctx (xts, (t, e1, e2)) in
         fold ((xs,h) :: xshs) xscs
    in fold [] xscs

  | Syntax.TopEta xscs ->
    let rec fold xshs = function
      | [] ->
        let xshs = List.rev xshs in
        let ctx = Context.add_etas xshs ctx in
        Print.debug "Installed eta hints@ %t"
          (Print.sequence (fun (tags, (_, h)) ppf ->
               Print.print ppf "@[tags: %s ;@ hint: %t@]"
                 (String.concat " " tags)
                 (Pattern.print_eta_hint [] h)) "," xshs);
        ctx
      | (xs,c) :: xscs ->
         let (_,t) = Eval.comp_value ctx c in
         let (xts, (t, e1, e2)) = Equal.as_universal_eq ctx t in
         let h = Hint.mk_eta ~loc ctx (xts, (t, e1, e2)) in
         fold ((xs,h) :: xshs) xscs
    in fold [] xscs

  | Syntax.TopHint xscs ->
    let rec fold xshs = function
      | [] ->
        let xshs = List.rev xshs in
        let ctx = Context.add_generals xshs ctx in
        Print.debug "Installed general hints@ %t"
          (Print.sequence (fun (tags, (_, h)) ppf ->
               Print.print ppf "@[tags: %s ;@ hint: %t@]"
                 (String.concat " " tags)
                 (Pattern.print_hint [] h)) "," xshs);
        ctx
      | (xs,c) :: xscs ->
         let (_,t) = Eval.comp_value ctx c in
         let (xts, (t, e1, e2)) = Equal.as_universal_eq ctx t in
         let h = Hint.mk_general ~loc ctx (xts, (t, e1, e2)) in
         fold ((xs,h) :: xshs) xscs
    in fold [] xscs

  | Syntax.TopInhabit xscs ->
    let rec fold xshs = function
      | [] ->
        let xshs = List.rev xshs in
        let ctx = Context.add_inhabits xshs ctx in
        Print.debug "Installed inhabit hints@ %t"
          (Print.sequence (fun (tags, (_, h)) ppf ->
               Print.print ppf "@[tags: %s ;@ hint: %t@]"
                 (String.concat " " tags)
                 (Pattern.print_inhabit_hint [] h)) "," xshs);
        ctx
      | (xs,c) :: xscs ->
         let (_,t) = Eval.comp_value ctx c in
         let (xts, u) = Equal.as_universal_bracket ctx t in
         let h = Hint.mk_inhabit ~loc ctx (xts, u) in
         fold ((xs,h) :: xshs) xscs
    in fold [] xscs

  | Syntax.TopUnhint xs -> Context.unhint xs ctx

  | Syntax.Include fs ->
    (* relative file names get interpreted relative to the file we're
       currently loading *)
    List.fold_left
      (fun ctx f ->
         (* don't print deeper includes *)
         begin if interactive then Format.printf "#including %s@." f ;
           let ctx =
             let f =
               if Filename.is_relative f then
                 Filename.concat base_dir f
               else f in
             use_file ctx (f, false) in
           if interactive then Format.printf "#processed %s@." f ;
           ctx
         end)
      ctx fs

  | Syntax.Verbosity i -> Config.verbosity := i; ctx

  | Syntax.Context ->
    Format.printf "%t@." (Context.print ctx) ;
    ctx

  | Syntax.Help ->
    Format.printf "%s@." help_text ; ctx

  | Syntax.Quit ->
    exit 0


(** Load directives from the given file. *)
and use_file ctx (filename, interactive) =
  let filename, limit =
    if Str.string_match (Str.regexp "\\(.*\\)#line_limit:\\([0-9]+\\)") filename 0
    then let fn, lim = Str.matched_group 1 filename,
                      (int_of_string (Str.matched_group 2 filename)) in
         let limit = { Lexing.dummy_pos with Lexing.pos_cnum = lim } in
      fn, Some (limit, true)
    else filename, None in

  if Context.included filename ctx then ctx else
    begin
      let tokens, errs = Tokens.tokens_of_file filename in

      let cmds = parse (Tokens.cmds_of_tokens ?limit) tokens errs in

      let base_dir = Filename.dirname filename in
      let ctx = Context.add_file filename ctx in
      List.fold_left (exec_cmd base_dir interactive) ctx cmds
    end

(** Interactive toplevel *)
let toplevel ctx =
  Format.printf "Andromeda %s@\n[Type #help for help.]@." Build.version ;
  try
    let ctx = ref ctx in
    while true do
      try
        let cmd = parse Lexer.read_toplevel Parser.commandline () in
        ctx := exec_cmd Filename.current_dir_name true !ctx cmd
      with
      | Error.Error err -> Error.print err Format.err_formatter
      | Sys.Break -> Format.eprintf "Interrupted.@."
    done
  with End_of_file -> ()

(** Main program *)
let main =
  Sys.catch_break true ;
  (* Parse the arguments. *)
  Arg.parse
    options
    (fun str -> add_file true str ; Config.interactive_shell := false)
    usage ;
  (* Attempt to wrap yourself with a line-editing wrapper. *)
  if !Config.interactive_shell then
    begin match !Config.wrapper with
      | None -> ()
      | Some lst ->
        let n = Array.length Sys.argv + 2 in
        let args = Array.make n "" in
        Array.blit Sys.argv 0 args 1 (n - 2) ;
        args.(n - 1) <- "--no-wrapper" ;
        List.iter
          (fun wrapper ->
             try
               args.(0) <- wrapper ;
               Unix.execvp wrapper args
             with Unix.Unix_error _ -> ())
          lst
    end ;
  (* Files were accumulated in the wrong order, so we reverse them *)
  files := List.rev !files ;
  (* Should we load the prelude file? *)
  begin
    match !Config.prelude_file with
    | Config.PreludeNone -> ()
    | Config.PreludeFile f -> files := (f, false) :: !files
    | Config.PreludeDefault ->
      (* look for prelude next to the executable and in the , don't whine if it is not there *)
      try
        let d = Build.lib_dir in
        let d' = Filename.dirname Sys.argv.(0) in
        let l = List.map (fun d -> Filename.concat d "prelude.m31") [d; d'] in
        let f = List.find (fun f ->  Sys.file_exists f) l in
        files := (f, false) :: !files
      with Not_found -> ()
  end ;

  (* Set the maximum depth of pretty-printing, after which it prints ellipsis. *)
  Format.set_max_boxes 42 ;
  Format.set_ellipsis_text "..." ;
  try
    (* Run and load all the specified files. *)
    let ctx = List.fold_left use_file Context.empty !files in
    if !Config.interactive_shell then
      toplevel ctx
  with
    Error.Error err -> Error.print err Format.err_formatter; exit 1
<|MERGE_RESOLUTION|>--- conflicted
+++ resolved
@@ -121,22 +121,11 @@
      ctx
 
   | Syntax.TopCheck c ->
-<<<<<<< HEAD
      let (e,t) = Eval.comp_value ctx c in
      let e = Simplify.simplify ctx e
      and t = Simplify.simplify_ty ctx t in
-     Format.printf "%t@." (Value.print (Context.used_names ctx) (e,t)) ;
+     if interactive then Format.printf "%t@." (Value.print (Context.used_names ctx) (e,t)) ;
      ctx
-=======
-    begin
-      match Eval.comp ctx c with
-      | Value.Return (e,t) ->
-        let e = Simplify.simplify ctx e
-        and t = Simplify.simplify_ty ctx t in
-        if interactive then Format.printf "%t@." (Value.print (Context.used_names ctx) (e,t)) ;
-        ctx
-    end
->>>>>>> eae4b6fe
 
   | Syntax.TopBeta xscs ->
     let rec fold xshs = function
