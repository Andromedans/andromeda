--- conflicted
+++ resolved
@@ -47,8 +47,6 @@
 and is_atom {atom_nonce=x1;_} {atom_nonce=x2;_} =
   Nonce.equal x1 x2
 
-<<<<<<< HEAD
-=======
 and meta mv mv' =
   match mv, mv' with
 
@@ -59,7 +57,6 @@
   | MetaBound _, MetaFree _
   | MetaFree _, MetaBound _ -> false
 
->>>>>>> c7b60d9e
 and abstraction
   : 'a 'a . ('a -> 'a -> bool) -> 'a abstraction -> 'a abstraction -> bool
   = fun equal_v e e' ->
@@ -85,15 +82,12 @@
 and argument arg arg' =
   match arg, arg' with
   | Arg_NotAbstract jdg, Arg_NotAbstract jdg' ->
-<<<<<<< HEAD
-=======
      (* It would make sense to call [judgement] here, but that one compares
         boundaries of equations. Here we need to skip comparing those arguments
         that are equalities, as they do not figure in alpha equality at all
         (just like assumptions do not either). In addition, since the boundaries
         of equality arguments are detemined by the preceeding object arguments,
         we know comparison would succeed. *)
->>>>>>> c7b60d9e
      begin match jdg, jdg' with
      | JudgementIsType t1, JudgementIsType t2 -> is_type t1 t2
 
