--- conflicted
+++ resolved
@@ -225,12 +225,7 @@
      fold [] [] (absl,rhs)
   | _ -> raise Match_fail
 
-<<<<<<< HEAD
-let rec collect_tt_pattern env xvs (p',_) ctx ({Tt.term=e';_} as e) t =
-=======
-(* TODO check assumptions *)
 let rec collect_tt_pattern env xvs (p',_) ctx ({Tt.term=e';loc;_} as e) t =
->>>>>>> 92c9ee6f
   match p', e' with
     | Syntax.Tt_Anonymous, _ -> xvs
 
