(** Judgements can be abstracted *)
type 'a abstraction

(** Judgement that something is a term. *)
type is_term

(** Judgement that something is an atom. *)
type is_atom

(** Judgement that something is a type. *)
type is_type

(** Judgement that something is a type equality. *)
type eq_type

(** Judgement that something is a term equality. *)
type eq_term

(** An argument to a term or type constructor *)
type premise =
  | PremiseIsType of is_type abstraction
  | PremiseIsTerm of is_term abstraction
  | PremiseEqType of eq_type abstraction
  | PremiseEqTerm of eq_term abstraction

(** A stump is obtained when we invert a judgement. *)

type assumption = is_type Assumption.t

type stump_is_type =
  | TypeConstructor of Name.constructor * premise list

type stump_is_term =
  | TermAtom of is_atom
  | TermConstructor of Name.constructor * premise list
  | TermConvert of is_term * eq_type

type stump_eq_type =
  | EqType of assumption * is_type * is_type

type stump_eq_term =
  | EqTerm of assumption * is_term * is_term * is_type

type 'a stump_abstraction =
  | NotAbstract of 'a
  | Abstract of is_atom * 'a abstraction


(** An auxiliary type for providing arguments to a congruence rule. Each arguments is like
   two endpoints with a path between them, except that no paths between equalities are
   needed. *)
type congruence_premise =
  | CongrIsType of is_type abstraction * is_type abstraction * eq_type abstraction
  | CongrIsTerm of is_term abstraction * is_term abstraction * eq_term abstraction
  | CongrEqType of eq_type abstraction * eq_type abstraction
  | CongrEqTerm of eq_term abstraction * eq_term abstraction


module Signature : sig
  type t

  val empty : t
end

(** Given a type formation rule and a list of premises, match the rule
   against the given premises, make sure they fit the rule, and return the
   judgement corresponding to the conclusion of the rule. *)
val form_is_type_rule : Signature.t -> Name.constructor -> premise list -> is_type

(** Given a term rule and a list of premises, match the rule against the given
    premises, make sure they fit the rule, and return the list of arguments that
    the term constructor should be applied to, together with the natural type of
    the resulting term. *)
val form_is_term_rule : Signature.t -> Name.constructor -> premise list -> is_term

(** Convert atom judgement to term judgement *)
val form_is_term_atom : is_atom -> is_term

(** [fresh_atom x t] Create a fresh atom from name [x] with type [t] *)
val fresh_atom : Name.ident -> is_type -> is_atom

val form_is_term_convert : Signature.t -> is_term -> eq_type -> is_term

(** Given an equality type rule and a list of premises, match the rule against
    the given premises, make sure they fit the rule, and return the conclusion
    of the instance of the rule so obtained. *)
val form_eq_type_rule : Signature.t -> Name.constructor -> premise list -> eq_type

(** Given an terms equality type rule and a list of premises, match the rule
    against the given premises, make sure they fit the rule, and return the
    conclusion of the instance of the rule so obtained. *)
val form_eq_term_rule : Signature.t -> Name.constructor -> premise list -> eq_term

(** Form a non-abstracted abstraction *)
val form_not_abstract : 'a -> 'a abstraction

(** Form an abstracted abstraction *)
val form_abstract :
  (Name.atom -> ?lvl:TT.bound -> 'a -> 'a) ->
  TT.ty TT.atom -> 'a TT.abstraction -> 'a TT.abstraction

val invert_is_type : is_type -> stump_is_type

val invert_is_term : Signature.t -> is_term -> stump_is_term

val invert_eq_type : eq_type -> stump_eq_type

val invert_eq_term : eq_term -> stump_eq_term

val invert_is_term_abstraction : is_term abstraction -> is_term stump_abstraction

val invert_is_type_abstraction : is_type abstraction -> is_type stump_abstraction

<<<<<<< HEAD
val invert_eq_type_abstraction : eq_type abstraction -> eq_type stump_abstraction

val invert_eq_term_abstraction : eq_term abstraction -> eq_term stump_abstraction
=======
val context_is_type_abstraction : is_type abstraction -> is_atom list
val context_is_term_abstraction : is_term abstraction -> is_atom list
val context_eq_type_abstraction : eq_type abstraction -> is_atom list
val context_eq_term_abstraction : eq_term abstraction -> is_atom list
>>>>>>> 887ce527

(** An error emitted by the nucleus *)
type error

exception Error of error

(** The type judgement of a term judgement. *)
val type_of_term : Signature.t -> is_term -> is_type

(** The type judgement of an abstracted term judgement. *)
val type_of_term_abstraction : Signature.t -> is_term abstraction -> is_type abstraction

(** Typeof for atoms *)
val type_of_atom : is_atom -> is_type

(** Does this atom occur in this judgement? *)
val occurs_is_type_abstraction : is_atom -> is_type abstraction -> bool
val occurs_is_term_abstraction : is_atom -> is_term abstraction -> bool
val occurs_eq_type_abstraction : is_atom -> eq_type abstraction -> bool
val occurs_eq_term_abstraction : is_atom -> eq_term abstraction -> bool

(** [substitute_type t a v] substitutes [v] for [a] in [t]. *)
val substitute_type : is_term -> is_atom -> is_type -> is_type

(** [substitute_term e a v] substitutes [v] for [a] in [e]. *)
val substitute_term : is_term -> is_atom -> is_term -> is_term

(** If [e1 == e2 : A] and [A == B] then [e1 == e2 : B] *)
val convert_eq_term : eq_term -> eq_type -> eq_term

(** Construct the judgment [e == e : A] from [e : A] *)
val reflexivity_term : Signature.t -> is_term -> eq_term

(** Construct the jdugment [A == A] from [A type] *)
val reflexivity_type : is_type -> eq_type

(** Given two terms [e1 : A1] and [e2 : A2] construct [e1 == e2 : A1],
    provided [A1] and [A2] are alpha equal and [e1] and [e2] are alpha equal *)
val mk_alpha_equal_term : Signature.t -> is_term -> is_term -> eq_term option

(** Given two types [A] and [B] construct [A == B] provided the types are alpha equal *)
val mk_alpha_equal_type : is_type -> is_type -> eq_type option

(** Given two abstractions, construct an abstracted equality provided the abstracted entities are alpha equal. *)
val mk_alpha_equal_abstraction :
  ('a -> 'b -> 'c TT.abstraction option) ->
  'a TT.abstraction -> 'b TT.abstraction -> 'c TT.abstraction option

(** Test whether terms are alpha-equal. They may have different types and incompatible contexts even if [true] is returned. *)
val alpha_equal_term : is_term -> is_term -> bool

(** Test whether types are alpha-equal. They may have different contexts. *)
val alpha_equal_type : is_type -> is_type -> bool

val alpha_equal_abstraction
  : ('a -> 'a -> bool) -> 'a abstraction -> 'a abstraction -> bool

(** If [e1 == e2 : A] then [e2 == e1 : A] *)
val symmetry_term : eq_term -> eq_term

(** If [A == B] then [B == A] *)
val symmetry_type : eq_type -> eq_type

(** If [e1 == e2 : A] and [e2 == e3 : A] then [e1 == e2 : A] *)
val transitivity_term : eq_term -> eq_term -> eq_term

(** If [A == B] and [B == C] then [A == C] *)
val transitivity_type : eq_type -> eq_type -> eq_type

(** Given [e : A], compute the natural type of [e] as [B], return [B == A] *)
val natural_type_eq : Signature.t -> is_term -> eq_type

(** Congruence rules *)

val congruence_type_constructor :
  Signature.t -> Name.constructor -> congruence_premise list -> eq_type

val congruence_term_constructor :
  Signature.t -> Name.constructor -> congruence_premise list -> eq_term

val print_is_term :
  ?max_level:Level.t -> penv:TT.print_env -> is_term -> Format.formatter -> unit

val print_is_type :
  ?max_level:Level.t -> penv:TT.print_env -> is_type -> Format.formatter -> unit

val print_eq_term :
  ?max_level:Level.t -> penv:TT.print_env -> eq_term -> Format.formatter -> unit

val print_eq_type :
  ?max_level:Level.t -> penv:TT.print_env -> eq_type -> Format.formatter -> unit

val print_is_term_abstraction :
  ?max_level:Level.t -> penv:TT.print_env -> is_term abstraction -> Format.formatter -> unit

val print_is_type_abstraction :
  ?max_level:Level.t -> penv:TT.print_env -> is_type abstraction -> Format.formatter -> unit

val print_eq_term_abstraction :
  ?max_level:Level.t -> penv:TT.print_env -> eq_term abstraction -> Format.formatter -> unit

val print_eq_type_abstraction :
  ?max_level:Level.t -> penv:TT.print_env -> eq_type abstraction -> Format.formatter -> unit

(** Print a nucleus error *)
val print_error : penv:TT.print_env -> error -> Format.formatter -> unit

module Json :
sig
  val abstraction : ('a -> Json.t) -> 'a abstraction -> Json.t

  val is_term : is_term -> Json.t

  val is_type : is_type -> Json.t

  val eq_term : eq_term -> Json.t

  val eq_type : eq_type -> Json.t
end<|MERGE_RESOLUTION|>--- conflicted
+++ resolved
@@ -111,16 +111,14 @@
 
 val invert_is_type_abstraction : is_type abstraction -> is_type stump_abstraction
 
-<<<<<<< HEAD
 val invert_eq_type_abstraction : eq_type abstraction -> eq_type stump_abstraction
 
 val invert_eq_term_abstraction : eq_term abstraction -> eq_term stump_abstraction
-=======
+
 val context_is_type_abstraction : is_type abstraction -> is_atom list
 val context_is_term_abstraction : is_term abstraction -> is_atom list
 val context_eq_type_abstraction : eq_type abstraction -> is_atom list
 val context_eq_term_abstraction : eq_term abstraction -> is_atom list
->>>>>>> 887ce527
 
 (** An error emitted by the nucleus *)
 type error
