--- conflicted
+++ resolved
@@ -32,119 +32,6 @@
         (desugar, cmd :: cmds))
       (Desugar.Ctx.empty, []) cmds
     in
-<<<<<<< HEAD
-  fold [] xcs
-
-and topletrec_bind ~loc interactive fxcs =
-  let gs =
-    List.map
-      (fun (f, x, c) -> (f, (fun v -> Value.add_bound x v (Eval.infer c))))
-      fxcs
-  in
-  Value.add_topbound_rec ~loc gs >>= fun () ->
-  if interactive then
-    List.iter (fun (f, _, _) ->
-        if not (Name.is_anonymous f) then
-          Format.printf "%t is defined.@." (Name.print_ident f)) fxcs ;
-  return ()
-
-let rec exec_cmd base_dir interactive c =
-  Value.top_bound_info >>= fun bound ->
-  let (c', loc) = Desugar.toplevel bound c in
-  match c' with
-
-  | Syntax.DeclOperation (x, k) ->
-     Value.add_operation ~loc x k >>= fun () ->
-     if interactive then Format.printf "Operation %t is declared.@." (Name.print_ident x) ;
-     return ()
-
-  | Syntax.DeclData (x, k) ->
-     Value.add_data ~loc x k >>= fun () ->
-     if interactive then Format.printf "Data constructor %t is declared.@." (Name.print_ident x) ;
-     return ()
-
-  | Syntax.DeclConstants (xs, c) ->
-     Value.top_handle ~loc:(c.Syntax.loc) (Eval.check_ty c) >>= fun (Jdg.Ty (ctxt, t)) ->
-      if Context.is_empty ctxt
-      then
-        let rec fold = function
-          | [] -> return ()
-          | x :: xs ->
-             Value.add_constant ~loc x t >>= fun () ->
-             (if interactive then Format.printf "Constant %t is declared.@." (Name.print_ident x) ;
-              fold xs)
-        in
-        fold xs
-      else
-        Error.typing "Constants may not depend on free variables" ~loc:(c.Syntax.loc)
-
-  | Syntax.DeclSignature (s, lxcs) ->
-    comp_signature ~loc lxcs >>= fun lxts ->
-    Value.add_signature ~loc s lxts  >>= fun () ->
-    (if interactive then Format.printf "Signature %t is declared.@." (Name.print_ident s) ;
-      return ())
-
-  | Syntax.TopHandle lst ->
-    fold (fun () (op, xc) ->
-        comp_handle xc >>= fun f ->
-        Value.add_handle op f) () lst
-
-  | Syntax.TopLet xcs ->
-     toplet_bind ~loc interactive xcs
-
-  | Syntax.TopLetRec fxcs ->
-     topletrec_bind ~loc interactive fxcs
-
-  | Syntax.TopDynamic (x,c) ->
-    comp_value c >>= fun v ->
-    Value.add_dynamic ~loc x v
-
-  | Syntax.TopNow (x,c) ->
-    comp_value c >>= fun v ->
-    Value.top_now ~loc x v
-
-  | Syntax.TopDo c ->
-     comp_value c >>= fun v ->
-     Value.top_lookup_penv >>= fun penv ->
-     (if interactive then Format.printf "%t@." (Value.print_value ~penv v) ;
-     return ())
-
-  | Syntax.TopFail c ->
-     Value.catch (fun () -> comp_value (Lazy.force c)) >>= begin function
-     | Error.Err err ->
-        (if interactive then Format.printf "The command failed with error:\n%t@." (Error.print err));
-        return ()
-     | Error.OK v ->
-        Value.top_lookup_penv >>= fun penv ->
-        Error.runtime ~loc "The command has not failed: got %t." (Value.print_value ~penv v)
-     end
-
-  | Syntax.Include (fs,once) ->
-    fold (fun () f ->
-         (* don't print deeper includes *)
-         if interactive then Format.printf "#including %s@." f ;
-           let f =
-             if Filename.is_relative f
-             then Filename.concat base_dir f
-             else f
-           in
-           use_file (f, None, false, once) >>= fun () ->
-           (if interactive then Format.printf "#processed %s@." f ;
-           return ())) () fs
-
-  | Syntax.Verbosity i -> Config.verbosity := i; return ()
-
-  | Syntax.Environment ->
-    Value.print_env >>= fun p ->
-    Format.printf "%t@." p;
-    return ()
-
-  | Syntax.Help ->
-    Format.printf "%s@." help_text ; return ()
-
-  | Syntax.Quit ->
-    exit 0
-=======
     let cmds = List.rev cmds in
     let typing = List.fold_left Mlty.infer Mlty.Ctx.empty cmds in
     let comp = List.fold_left
@@ -155,5 +42,4 @@
     {desugar;typing;runtime}
   with
    | Error.Error err -> Print.error "Error while setting predefined constructs:\n%t" (Error.print err); exit 1
->>>>>>> 9a76bbf3
 
