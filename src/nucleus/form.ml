(** Formation of judgements from rules *)

open Nucleus_types

let error = Error.raise

let form_alpha_equal_type t1 t2 =
  match Alpha_equal.is_type t1 t2 with
  | false -> None
  | true -> Some (Mk.eq_type Assumption.empty t1 t2)

(** Compare two terms for alpha equality. *)
let form_alpha_equal_term sgn e1 e2 =
  let t1 = Sanity.type_of_term sgn e1
  and t2 = Sanity.type_of_term sgn e2
  in
  (* XXX if e1 and e2 are α-equal, we may apply uniqueness of typing to
     conclude that their types are equal, so we don't have to compute t1, t2,
     and t1 =α= t2. *)
  match Alpha_equal.is_type t1 t2 with
  | false -> error (AlphaEqualTypeMismatch (t1, t2))
  | true ->
     begin match Alpha_equal.is_term e1 e2 with
     | false -> None
     | true ->
        (* We may keep the assumptions empty here. One might worry
           that the assumptions needed for [e2 : t2] have to be included,
           but this does not seem to be the case: we have [e2 : t2] and
           [t1 == t2] (without assumptions as they are alpha-equal!),
           hence by conversion [e2 : t1], and whatever assumptions are
           required for [e2 : t2], they're already present in [e2]. *)
        Some (Mk.eq_term Assumption.empty e1 e2 t1)
     end

let rec form_alpha_equal_abstraction equal_u abstr1 abstr2 =
  match abstr1, abstr2 with
  | NotAbstract u1, NotAbstract u2 ->
     begin match equal_u u1 u2 with
     | None -> None
     | Some eq -> Some (Mk.not_abstract eq)
     end
  | Abstract (atm1, abstr1), Abstract (atm2, abstr2) ->
     begin match Alpha_equal.is_type atm1.atom_type atm2.atom_type with
     | false -> None
     | true ->
        begin match form_alpha_equal_abstraction equal_u abstr1 abstr2 with
        | None -> None
        | Some eq -> Some (Mk.abstract atm1 eq)
        end
     end
  | (NotAbstract _, Abstract _)
  | (Abstract _, NotAbstract _) -> None


(** Partial rule applications *)
let form_rap sgn constr prems =
  match prems with
  | [] -> RapDone (constr [])
  | p :: ps ->
     RapMore
       { rap_arguments = []
       ; rap_boundary = Form_rule.instantiate_premise [] p
       ; rap_premises = ps
       ; rap_constructor = constr
       }

let rap_boundary {rap_boundary;_} = rap_boundary

let form_rap_is_type sgn c =
  let prems, () = Signature.lookup_rule_is_type c sgn in
  form_rap sgn
    (fun args -> Mk.type_constructor c (Indices.to_list args)) prems

let form_rap_is_term sgn c =
  let prems, _t_schema = Signature.lookup_rule_is_term c sgn in
  form_rap sgn
    (fun args -> Mk.term_constructor c (Indices.to_list args))
    prems

let form_rap_eq_type sgn c =
  let prems, (lhs_schema, rhs_schema) = Signature.lookup_rule_eq_type c sgn in
  form_rap sgn
    (fun args ->
      (* order of arguments not important in [Collect_assumptions.arguments],
         we could try avoiding a list reversal caused by [Indices.to_list]. *)
      let asmp = Collect_assumptions.arguments (Indices.to_list args)
      and lhs = Instantiate_meta.is_type ~lvl:0 args lhs_schema
      and rhs = Instantiate_meta.is_type ~lvl:0 args rhs_schema
      in Mk.eq_type asmp lhs rhs)
    prems

let form_rap_eq_term sgn c =
  let prems, (e1_schema, e2_schema, t_schema) = Signature.lookup_rule_eq_term c sgn in
  form_rap sgn
    (fun args ->
      (* order of arguments not important in [Collect_assumptions.arguments],
         we could try avoiding a list reversal caused by [Indices.to_list]. *)
      let asmp = Collect_assumptions.arguments (Indices.to_list args)
      and e1 = Instantiate_meta.is_term ~lvl:0 args e1_schema
      and e2 = Instantiate_meta.is_term ~lvl:0 args e2_schema
      and t = Instantiate_meta.is_type ~lvl:0 args t_schema
      in Mk.eq_term asmp e1 e2 t)
    prems

let rap_apply sgn {rap_arguments; rap_boundary; rap_premises; rap_constructor} arg =
  if not (match rap_boundary, arg with
          | BoundaryIsType bdry, ArgumentIsType arg -> Alpha_equal.check_is_type_boundary arg bdry
          | BoundaryIsTerm bdry, ArgumentIsTerm arg -> Alpha_equal.check_is_term_boundary sgn arg bdry
          | BoundaryEqType bdry, ArgumentEqType arg -> Alpha_equal.check_eq_type_boundary arg bdry
          | BoundaryEqTerm bdry, ArgumentEqTerm arg -> Alpha_equal.check_eq_term_boundary arg bdry
          | _, _ -> false)
  then Error.raise InvalidArgument ;
  let rap_arguments = arg :: rap_arguments in
  match rap_premises with
  | [] -> RapDone (rap_constructor rap_arguments)
  | p :: rap_premises ->
<<<<<<< HEAD
     let rap_boundary = (Form_rule.instantiate_premise rap_arguments p) in
=======
     (** XXX Should we not use the available arguments instead of [] in the line below? *)
     let rap_boundary = (Form_rule.instantiate_premise [] p) in
>>>>>>> 00cf66ed
     RapMore { rap_arguments
             ; rap_boundary
             ; rap_premises
             ; rap_constructor }

let form_is_term_atom = Mk.atom

(** Conversion *)

let form_is_term_convert sgn e (EqType (asmp, t1, t2)) =
  match e with
  | TermConvert (e, asmp0, t0) ->
     if Alpha_equal.is_type t0 t1 then
       (* here we rely on transitivity of equality *)
       let asmp = Assumption.union asmp0 (Assumption.union asmp (Collect_assumptions.is_type t1))
       (* we could have used the assumptions of [t0] instead, because [t0] and [t1] are
            alpha equal, and so either can derive the type. Possible optimizations:
              (i) pick the smaller of the assumptions of [t0] or of [t1],
             (ii) pick the asumptions that are included in [t2]
            (iii) remove assumptions already present in [t2] from the assumption set
       *)
       in
       (* [e] itself is not a [TermConvert] by the maintained invariant. *)
       Mk.term_convert e asmp t2
     else
       error (InvalidConvert (t0, t1))

  | (TermAtom _ | TermBound _ | TermConstructor _ | TermMeta _) as e ->
     let t0 = Sanity.natural_type sgn e in
     if Alpha_equal.is_type t0 t1 then
       (* We need not include assumptions of [t1] because [t0] is alpha-equal
            to [t1] so we can use [t0] in place of [t1] if so desired. *)
       (* [e] is not a [TermConvert] by the above pattern-check *)
       Mk.term_convert e asmp t2
     else
       error (InvalidConvert (t0, t1))

let form_eq_term_convert (EqTerm (asmp1, e1, e2, t0)) (EqType (asmp2, t1, t2)) =
  if Alpha_equal.is_type t0 t1 then
    (* We could have used the assumptions of [t0] instead of [t1], see comments in [form_is_term]
       about possible optimizations. *)
    let asmp = Assumption.union asmp1 (Assumption.union asmp2 (Collect_assumptions.is_type t1)) in
    Mk.eq_term asmp e1 e2 t2
  else
    error (InvalidConvert (t0, t1))



let symmetry_term (EqTerm (asmp, e1, e2, t)) = Mk.eq_term asmp e2 e1 t

let symmetry_type (EqType (asmp, t1, t2)) = Mk.eq_type asmp t2 t1

let transitivity_term (EqTerm (asmp, e1, e2, t)) (EqTerm (asmp', e1', e2', t')) =
  match Alpha_equal.is_type t t' with
  | false -> error (AlphaEqualTypeMismatch (t, t'))
  | true ->
     begin match Alpha_equal.is_term e2 e1' with
     | false -> error (AlphaEqualTermMismatch (e2, e1'))
     | true ->
        (* XXX could use assumptions of [e1'] instead, or whichever is better. *)
        let asmp = Assumption.union asmp (Assumption.union asmp' (Collect_assumptions.is_term e2))
        in Mk.eq_term asmp e1 e2' t
     end

let transitivity_type (EqType (asmp1, t1, t2)) (EqType (asmp2, u1, u2)) =
  begin match Alpha_equal.is_type t2 u1 with
  | false -> error (AlphaEqualTypeMismatch (t2, u1))
  | true ->
     (* XXX could use assumptions of [u1] instead, or whichever is better. *)
     let asmp = Assumption.union asmp1 (Assumption.union asmp2 (Collect_assumptions.is_type t2))
     in Mk.eq_type asmp t1 u2
  end<|MERGE_RESOLUTION|>--- conflicted
+++ resolved
@@ -114,12 +114,8 @@
   match rap_premises with
   | [] -> RapDone (rap_constructor rap_arguments)
   | p :: rap_premises ->
-<<<<<<< HEAD
-     let rap_boundary = (Form_rule.instantiate_premise rap_arguments p) in
-=======
      (** XXX Should we not use the available arguments instead of [] in the line below? *)
      let rap_boundary = (Form_rule.instantiate_premise [] p) in
->>>>>>> 00cf66ed
      RapMore { rap_arguments
              ; rap_boundary
              ; rap_premises
