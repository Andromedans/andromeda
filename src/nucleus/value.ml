--- conflicted
+++ resolved
@@ -40,24 +40,15 @@
 
 let as_term ~loc = function
   | Term e -> e
-<<<<<<< HEAD
   | Ty _ -> Error.runtime ~loc "expected a term but got a type"
-=======
-  | Ty (Tt.Ty t) -> Judgement.mk_term t Tt.typ
->>>>>>> ed193cd9
   | Closure _ -> Error.runtime ~loc "expected a term but got a function"
   | Handler _ -> Error.runtime ~loc "expected a term but got a handler"
 
 let as_ty ~loc = function
   | Term _ -> Error.runtime ~loc "expected a type but got a term"
   | Ty t -> t
-<<<<<<< HEAD
-  | Closure _ -> Error.runtime ~loc "expected a term but got a function"
-  | Handler _ -> Error.runtime ~loc "expected a term but got a handler"
-=======
   | Closure _ -> Error.runtime ~loc "expected a type but got a function"
   | Handler _ -> Error.runtime ~loc "expected a type but got a handler"
->>>>>>> ed193cd9
 
 let as_closure ~loc = function
   | Term _ -> Error.runtime ~loc "expected a function but got a term"
