--- conflicted
+++ resolved
@@ -43,11 +43,7 @@
 
 and 'a raw_result =
   | Return of 'a
-<<<<<<< HEAD
-  | Operation of Name.ident * value list * dynamic * (value,'a) closure
-=======
-  | Perform of Name.ident * value list * Jdg.ty option * dynamic * (value,'a) closure
->>>>>>> 783fe877
+  | Operation of Name.ident * value list * Jdg.ty option * dynamic * (value,'a) closure
 
 and 'a result = env -> 'a raw_result * state
 
@@ -124,17 +120,10 @@
 let rec bind (r:'a result) (f:'a -> 'b result) : 'b result = fun env ->
   match r env with
   | Return v, state -> f v {env with state}
-<<<<<<< HEAD
-  | Operation (op, vs, d, k), state -> 
+  | Operation (op, vs, jt, d, k), state -> 
      let env = {env with state} in
      let k = mk_closure0 (fun x -> bind (apply_closure k x) f) env in
-     Operation (op, vs, d, k), env.state
-=======
-  | Perform (op, vs, jt, d, k), state -> 
-     let env = {env with state} in
-     let k = mk_closure0 (fun x -> bind (apply_closure k x) f) env in
-     Perform (op, vs, jt, d, k), env.state
->>>>>>> 783fe877
+     Operation (op, vs, jt, d, k), env.state
 
 let (>>=) = bind
 
@@ -234,18 +223,14 @@
 
 let return_unit = return (Tag (name_unit, []))
 
-<<<<<<< HEAD
-(** DeclOperations *)
+(** Operations *)
+
 let operation op vs env =
-  Operation (op, vs, env.dynamic, mk_closure0 return env), env.state
-=======
-(** Operations *)
-let perform op vs env =
-  Perform (op, vs, None, env.dynamic, mk_closure0 return env), env.state
-
-let perform_at op vs jt env =
-  Perform (op, vs, Some jt, env.dynamic, mk_closure0 return env), env.state
->>>>>>> 783fe877
+  Operation (op, vs, None, env.dynamic, mk_closure0 return env), env.state
+
+let operation_at op vs jt env =
+  Operation (op, vs, Some jt, env.dynamic, mk_closure0 return env), env.state
+
 
 let operation_equal v1 v2 =
   operation name_equal [v1;v2]
@@ -548,11 +533,7 @@
      | Some f -> apply_closure f v env
      | None -> Return v, env.state
      end
-<<<<<<< HEAD
-  | Operation (op, vs, dynamic, cont), state ->
-=======
-  | Perform (op, vs, jt, dynamic, cont), state ->
->>>>>>> 783fe877
+  | Operation (op, vs, jt, dynamic, cont), state ->
      let env = {env with dynamic; state} in
      let h = {handler_val; handler_ops; handler_finally=None} in
      let cont = mk_closure0 (fun v env -> handle_result h (apply_closure cont v) env) env in
@@ -562,11 +543,7 @@
          apply_closure f {args=vs;checking=jt; cont} env
        with
          Not_found ->
-<<<<<<< HEAD
-           Operation (op, vs, dynamic, cont), env.state
-=======
-           Perform (op, vs, jt, dynamic, cont), env.state
->>>>>>> 783fe877
+           Operation (op, vs, jt, dynamic, cont), env.state
      end
   end >>= fun v ->
   match handler_finally with
@@ -576,11 +553,7 @@
 let rec top_handle ~loc r env =
   match r env with
     | Return v, state -> v,{env with state}
-<<<<<<< HEAD
-    | Operation (op, vs, dynamic, k), state ->
-=======
-    | Perform (op, vs, checking, dynamic, k), state ->
->>>>>>> 783fe877
+    | Operation (op, vs, checking, dynamic, k), state ->
        let env = {env with dynamic;state} in
        begin match lookup_handle op env with
         | None -> Error.runtime ~loc "unhandled operation %t" (Name.print_op op)
