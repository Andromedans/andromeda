--- conflicted
+++ resolved
@@ -222,13 +222,8 @@
     Error.runtime ~loc "expected an option but got %s" (name_of v)
 
 let as_sum ~loc = function
-<<<<<<< HEAD
-  | Tag (t,[x]) when (Name.eq_ident t name_inl) -> Inl x
-  | Tag (t,[x]) when (Name.eq_ident t name_inr) -> Inr x
-=======
   | Tag (t,[x]) when (Name.eq_ident t name_inl) -> Tt.Inl x
   | Tag (t,[x]) when (Name.eq_ident t name_inr) -> Tt.Inr x
->>>>>>> 3c874350
   | (Term _ | Closure _ | Handler _ | Tag _ | List _ | Tuple _ | Ref _ | String _ | Ident _) as v ->
     Error.runtime ~loc "expected a sum but got %s" (name_of v)
 
@@ -245,13 +240,8 @@
 let from_list lst = List lst
 
 let from_sum = function
-<<<<<<< HEAD
-  | Inl x -> Tag (name_inl, [x])
-  | Inr x -> Tag (name_inr, [x])
-=======
   | Tt.Inl x -> Tag (name_inl, [x])
   | Tt.Inr x -> Tag (name_inr, [x])
->>>>>>> 3c874350
 
 let list_nil = List []
 
