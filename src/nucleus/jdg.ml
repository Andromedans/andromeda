module AtomSet = Name.AtomSet
module AtomMap = Name.AtomMap

(** Start with the types. *)

(* A Ctx is a map which assigns to an atom its type and the dependencies and dependants respectively.
   We can think of it as a directed graph whose vertices are the atoms, labelled by
   the type, and the sets of atoms are the two directions of edges. *)

type 'a abstraction =
  | Abstract of (Name.ident * TT.ty) * 'a abstraction
  | NotAbstract of 'a

type ctx_entry =
  { ty : TT.ty; (* type of x *)
    needed_by : AtomSet.t } (* atoms which depend on x *)

type ctx = ctx_entry AtomMap.t

(** Every judgement enforces that its context is minimal (strengthened). *)

type is_atom = IsAtom of ctx * Name.atom * TT.ty

type is_term = IsTerm of ctx * (TT.term * TT.ty) abstraction

type is_type = IsType of ctx * TT.ty abstraction

type eq_term = EqTerm of ctx * (TT.term * TT.term * TT.ty) abstraction

type eq_type = EqType of ctx * (TT.ty * TT.ty) abstraction

(** Shapes (defined below) are used to construct and invert judgements. The
   [form_XYZ] functions below take a shape and construct a judgement from it,
   whereas the [invert_XYZ] functions do the opposite. We can think of shapes as
   "stumps", i.e., the lowest level of a derivation tree. *)

(** Premises of a constructor. *)
type premise =
  | PremiseIsType of is_type
  | PremiseIsTerm of is_term
  | PremiseEqType of eq_type
  | PremiseEqTerm of eq_term

type shape_is_term =
  | TermAtom of is_atom
  | TermConstructor of Name.constructor * premise list
  | TermAbstract of is_atom * is_term
  (* obsolete *)
  | Constant of Name.constant

and shape_is_type =
  | TypeConstructor of Name.constructor * premise list
  | TypeAbstract of is_atom * is_type
  (* obsolete *)
  | Type
  | El of is_term

(** Auxiliary datatypes used for judgements whose context are not necessarily
   minimal. *)

type weak_is_type = WeakIsType of ctx * TT.ty

type weak_is_term = WeakIsTerm of ctx * TT.term * TT.ty

type weak_is_atom = WeakIsAtom of ctx * Name.atom * TT.ty

(** Error messages emitted by this module. *)

type error =
  | ConstantDependency
  | AbstractDependency of ctx * Name.atom * Name.atom list
  | AbstractInvalidType of Name.atom * TT.ty * TT.ty
  | InvalidJoin of ctx * ctx * Name.atom
  | SubstitutionDependency of Name.atom * TT.term * Name.atom
  | SubstitutionInvalidType of Name.atom * TT.ty * TT.ty
  | NotAType
  | AlphaEqualTypeMismatch of TT.ty * TT.ty
  | AlphaEqualTermMismatch of TT.term * TT.term
  | InvalidConvert of TT.ty * TT.ty
  | RuleInputMismatch of string * TT.ty * string * TT.ty * string
  | NotAbstractExpected

exception Error of error Location.located

let error ~loc err = Pervasives.raise (Error (Location.locate err loc))

let not_abstracted ~loc = function
  | NotAbstract x -> x
  | Abstract _ -> error ~loc NotAbstractExpected

module Ctx = struct
  type t = ctx

  let empty = AtomMap.empty

  let is_empty = AtomMap.is_empty

  let print_entry ~penv ppf x {ty; needed_by;} =
    Format.fprintf ppf "%t : @[<hov>%t@]@ "
      (Name.print_atom ~printer:(penv.TT.atoms) x)
      (TT.print_type ~penv ty)

  let print ~penv ctx ppf =
    Format.pp_open_vbox ppf 0 ;
    AtomMap.iter (print_entry ~penv ppf) ctx ;
    Format.pp_close_box ppf ()

  let as_set ctx =
    AtomMap.fold (fun x _ acc -> AtomSet.add x acc) ctx AtomSet.empty

  let lookup x (ctx : t) =
    try Some (AtomMap.find x ctx)
    with Not_found -> None

  let recursive_assumptions ctx aset =
    let rec fold visited = function
      | [] -> visited
      | x::rem ->
        if AtomSet.mem x visited
        then fold visited rem
        else
          let visited = AtomSet.add x visited in
          let {ty;_} = AtomMap.find x ctx in
          let aset = TT.assumptions_ty ty in
          let rem = List.rev_append (AtomSet.elements aset) rem in
          fold visited rem
    in
    fold AtomSet.empty (AtomSet.elements aset)

  let restrict ctx aset =
    let domain = recursive_assumptions ctx aset in
    let res = AtomMap.fold (fun x node res ->
        if AtomSet.mem x domain
        then
          AtomMap.add x {node with needed_by = AtomSet.inter node.needed_by domain} res
        else res)
      ctx empty
    in
    res

  let lookup_atom x ctx =
    match lookup x ctx with
      | None -> None
      | Some {ty;_} ->
        let ctx = restrict ctx (AtomSet.singleton x) in
        Some (IsAtom (ctx, x, ty))

  let add_fresh ~loc (IsType (ctx, ty)) x =
    let ty = not_abstracted ~loc ty in
    let y = Name.fresh x in
    let ctx = AtomMap.mapi
      (fun z node -> {node with needed_by = AtomSet.add y node.needed_by})
      ctx
    in
    let ctx = AtomMap.add y {ty; needed_by = AtomSet.empty} ctx in
    IsAtom (ctx, y, ty)

  let add_weak (WeakIsType (ctx, ty)) x =
    let y = Name.fresh x in
    let aset = TT.assumptions_ty ty in
    let needs = recursive_assumptions ctx aset in
    let ctx = AtomMap.mapi (fun z node ->
                            if AtomSet.mem z needs
                            then {node with needed_by = AtomSet.add y node.needed_by}
                            else node)
                           ctx
    in
    let ctx = AtomMap.add y {ty;needed_by = AtomSet.empty;} ctx in
    WeakIsAtom (ctx, y, ty)

  let abstract ~loc (ctx : t) x ty =
    match lookup x ctx with
    | None ->
       ctx
    | Some node ->
      if TT.alpha_equal_ty node.ty ty
      then
        if AtomSet.is_empty node.needed_by
        then
          let ctx = AtomMap.remove x ctx in
          let ctx = AtomMap.map (fun node -> {node with needed_by = AtomSet.remove x node.needed_by}) ctx in
          ctx
        else
          let needed_by_l = AtomSet.elements node.needed_by in
          error ~loc (AbstractDependency (ctx, x, needed_by_l))
      else
        error ~loc (AbstractInvalidType (x, ty, node.ty))

  let join ~loc ctx1 ctx2 =
    AtomMap.fold (fun x node res ->
        match lookup x res with
          | Some node' ->
            if TT.alpha_equal_ty node.ty node'.ty
            then
              (* for every node which needs x and is only in ctx2, we need to add it as a dependent. *)
              let extra = AtomSet.fold (fun y extra ->
                  if AtomMap.mem y ctx1
                  then extra
                  else AtomSet.add y extra)
                node.needed_by AtomSet.empty
              in
              if AtomSet.is_empty extra
              then res
              else AtomMap.add x {node' with needed_by = AtomSet.union node'.needed_by extra} res
            else
              error ~loc (InvalidJoin (ctx1, ctx2, x))
          | None ->
            (* dependencies are handled above *)
            AtomMap.add x node res)
      ctx2 ctx1

  (* substitute x by e in ctx *)
  let substitute ~loc ctx x _ = failwith "subsitition is not implemented, will likely go away, as it is the only source of context join failures"
  (* let substitute ~loc ctx x (IsTerm (ctxe, e, t)) = *)
  (*   let ctx = join ~loc ctx ctxe in *)
  (*   match lookup x ctx with *)
  (*     | None -> ctx *)
  (*     | Some xnode -> *)
  (*       if not (TT.alpha_equal_ty xnode.ty t) *)
  (*       then *)
  (*         error ~loc (SubstitutionInvalidType (x, xnode.ty, t)) *)
  (*       else *)
  (*         let deps = recursive_assumptions ctx (TT.assumptions_term e) in *)
  (*         let ctx = AtomSet.fold (fun y ctx -> *)
  (*             let ynode = AtomMap.find y ctx in *)
  (*             if AtomSet.mem y deps *)
  (*             then *)
  (*               error ~loc (SubstitutionDependency (x, e, y)) *)
  (*             else *)
  (*               let ty = TT.substitute_type [x] [e] ynode.ty in *)
  (*               AtomMap.add y {ynode with ty} ctx) *)
  (*           xnode.needed_by ctx *)
  (*         in *)
  (*         let ctx = AtomSet.fold (fun z ctx -> *)
  (*             let znode = AtomMap.find z ctx in *)
  (*             let needed_by = AtomSet.union znode.needed_by xnode.needed_by in *)
  (*             AtomMap.add z {znode with needed_by} ctx) *)
  (*           deps ctx *)
  (*         in *)
  (*         if AtomSet.mem x deps *)
  (*         then ctx *)
  (*         else *)
  (*           (\* we can remove x *\) *)
  (*           let ctx = AtomMap.remove x ctx in *)
  (*           let ctx = AtomMap.map (fun node -> {node with needed_by = AtomSet.remove x node.needed_by}) ctx in *)
  (*           ctx *)


  let elements ctx =
    let rec process x ((handled, _) as handled_ys) =
      if AtomSet.mem x handled
      then handled_ys
      else
        let {needed_by;ty} = AtomMap.find x ctx in
        let (handled, xts) = AtomSet.fold process needed_by handled_ys  in
        (AtomSet.add x handled, (IsAtom (restrict ctx (AtomSet.singleton x), x, ty)) :: xts)
    in
    let _, xts = AtomMap.fold (fun x _ -> process x) ctx (AtomSet.empty, []) in
    xts

end

module Rule = struct

  module Schema = struct

    type meta = int (* meta-variables appearing in rules *)

    type 'a abstraction =
      | NotAbstract of 'a
      | Abstract of Name.ident * 'a abstraction

    type term =
      | TermMeta of meta (* a previously matched meta-variable *)
      | TermConstructor of Name.constructor * argument list

    and ty =
      | TypeMeta of meta (* a previously matched meta-variable *)
      | TypeConstructor of Name.constructor * argument list

    and argument =
      | ArgIsType of ty abstraction
      | ArgIsTerm of term abstraction
      | ArgEqType
      | ArgEqTerm

    type 'a premise_abstraction =
      | PremiseNotAbstract of 'a
      | PremiseAbstract of (Name.ident * ty) * 'a premise_abstraction

    and premise =
      | PremiseIsType of unit premise_abstraction
      | PremiseIsTerm of ty premise_abstraction
      | PremiseEqType of (ty * ty) premise_abstraction
      | PremiseEqTerm of (term * term * ty) premise_abstraction

    type 'a rule_abstraction =
      | RuleNotAbstract of 'a
      | RuleAbstract of (Name.ident * premise) * 'a rule_abstraction

    type is_type = unit rule_abstraction

    type is_term = ty rule_abstraction

    type eq_term = (ty * ty) rule_abstraction

    type eq_type = (term * term * ty) rule_abstraction

  end

  let rec check_type metas t_schema t =
    match t_schema, t.TT.thing with

      | Schema.TypeMeta m, t ->
         (* lookup m and compare with t, they should be equal *)
         assert false

      | Schema.TypeConstructor (c, premises), TT.TypeConstructor (c', args) ->
         begin
           match Name.eq_ident c c' with
           | false -> failwith "match failure, we wish we had a location"
           | true -> check_premises metas premises args
         end

      | _, _ -> failwith "put an error message here"

  and check_term metas e_schema e =
    match e_schema, e.TT.thing with

    | Schema.TermMeta m, e ->
       assert false

    | Schema.TermConstructor (c, premises), TT.TermConstructor (c', args) ->
         begin
           match Name.eq_ident c c' with
           | false -> failwith "match failure, we wish we had a location"
           | true -> check_premises metas premises args
         end

    | _, _ -> failwith "put an error message here" (* Consider other values, such as TT.Atom! *)

  and check_premises metas premises args =
    match premises, args with
    | [], [] -> ()
    | premise :: premises, arg :: args -> check_premise metas premise arg
    | [], _::_ -> failwith "too many arguments are applied to this constructor"
    | _::_, [] -> failwith "too few arguments are applied to this constructor"

  and check_premise metas premise arg =
    match premise, arg with
    | Schema.ArgIsType t_schema, TT.ArgIsType t -> check_abstraction check_type metas t_schema t
    | Schema.ArgIsTerm e_schema, TT.ArgIsTerm e -> check_abstraction check_term metas e_schema e
    | Schema.ArgEqType, TT.ArgEqType -> ()
    | Schema.ArgEqTerm, TT.ArgEqTerm -> ()
    | _, _ -> failwith "place an error message here"

  and check_abstraction : 'a 'b . (TT.argument list -> 'a -> 'b -> unit) -> TT.argument list -> 'a Schema.abstraction -> 'b TT.abstraction -> unit =
    fun check_u metas abstr_schema abstr ->
    let rec fold metas abstr_schema abstr =
      match abstr_schema, abstr with
      | Schema.NotAbstract u_schema, TT.NotAbstract u -> check_u metas u_schema u
      | Schema.Abstract (_, abstr_schema), TT.Abstract (_, abstr) -> fold metas abstr_schema abstr
      | _, _ -> failwith "place an error message here"
    in
    fold metas abstr_schema abstr

  let rec match_premise_abstraction match_jdg metas schema abstr =
      match schema, abstr with

      | Schema.PremiseNotAbstract jdg_schema, NotAbstract jdg ->
         let jdg = match_jdg metas jdg_schema jdg in
         TT.mk_not_abstract jdg

      | Schema.PremiseAbstract ((_, t_schema), schema), Abstract ((x, t), abstr) ->
         check_type metas t_schema t ;
         let abstr = match_premise_abstraction match_jdg metas schema abstr in
         TT.mk_abstract x abstr

      | _, _ ->
         failwith "premise match fail"

  let match_is_type metas () t =
    TT.mk_arg_is_type t

  let match_is_term metas t_schema (e, t) =
    check_type metas t_schema t ;
    TT.mk_arg_eq_term e

<<<<<<< HEAD
  let match_eq_type metas (t1_schema, t2_schema) (t1, t2) =
    check_type metas t1_schema t1 ;
    check_type metas t2_schema t2 ;
    TT.arg_eq_type
=======
  let rec match_is_type metas_ctx metas ty_schema (IsType (ctx, abstr)) =
    assert false
>>>>>>> 9282b055

  let match_eq_term metas (e1_schema, e2_schema, t_schema) (e1, e2, t) =
    check_type metas t_schema t ;
    check_term metas e1_schema e1 ;
    check_term metas e2_schema e2 ;
    TT.arg_eq_term

  let match_premise ~loc metas_ctx metas premise_schema premise =
    match premise_schema, premise with

<<<<<<< HEAD
    | Schema.PremiseIsType t_schema, PremiseIsType (IsType (ctx, abstr)) ->
       match_premise_abstraction match_is_type metas t_schema abstr
=======
    | Schema.PremiseIsType type_schema, PremiseIsType t ->
       let t = match_is_type metas_ctx metas type_schema t in
       TT.mk_arg_is_type t
>>>>>>> 9282b055

    | Schema.PremiseIsTerm e_schema, PremiseIsTerm (IsTerm (ctx, abstr)) ->
       match_premise_abstraction match_is_term metas e_schema abstr

    | Schema.PremiseEqType eqty_schema, PremiseEqType (EqType (ctx, eqty)) ->
       match_premise_abstraction match_eq_type metas eqty_schema eqty

    | Schema.PremiseEqTerm eqterm_schema, PremiseEqTerm (EqTerm (ctx, eqterm)) ->
       match_premise_abstraction match_eq_term metas eqterm_schema eqterm

    | _, _ ->
       failwith "wrong premise form"

  let rec form_is_type' ~loc metas_ctx metas rule_schema premises =
    match rule_schema, premises with

    | Schema.RuleNotAbstract (), [] -> List.rev metas

    | Schema.RuleAbstract ((_, premise_schema), rule_schema), premise :: premises ->
       let ctx, m = match_premise ~loc metas_ctx metas premise_schema premise in
       form_is_type' ~loc ctx (m :: metas) rule_schema premises

    | Schema.RuleNotAbstract (), _::_ ->
       failwith "this type constructor is applied to too many arguments"

    | Schema.RuleAbstract _, [] ->
       failwith "this type constructor is applied to too few arguments"


  (* Given a type rule and a list of premises, match the rule against the given
   premises, make sure they fit the rule, and form the type. *)
  let form_is_type ~loc (rule : Schema.is_type) premises =
    let ctx, args = form_is_type' ~loc Ctx.empty [] rule premises in
    TT.mk_type_constructor ~loc ctx args

  let form_is_term rule premises = failwith "Rule.form_is_term is not implemented"

  let form_eq_type rule premises = failwith "Rule.form_eq_type is not implemented"

  let form_eq_term rule premises = failwith "Rule.form_eq_term is not implemented"

  let invert_is_term rule args = failwith "Rule.invert_is_term is not implemented"

  let invert_is_type rule args = failwith "Rule.invert_is_type is not implemented"

end


module Signature = struct
  module ConstantMap = Name.IdentMap

  type t =
    { constants : TT.ty ConstantMap.t
    }

  let empty = {
    constants = ConstantMap.empty;
  }

  let constant_type c sgn =
    ConstantMap.find c sgn.constants

  let add_constant c t sgn =
    {constants = ConstantMap.add c t sgn.constants}

end

(** Judgements *)

let strengthen (WeakIsTerm (ctx, e, t)) =
  let hyps = AtomSet.union (TT.assumptions_term e) (TT.assumptions_ty t) in
  let ctx = Ctx.restrict ctx hyps in
  IsTerm (ctx,e,t)

let strengthen_ty (WeakIsType (ctx, t)) =
  let hyps = TT.assumptions_ty t in
  let ctx = Ctx.restrict ctx hyps in
  IsType (ctx, t)

let strengthen_atom (WeakIsAtom (ctx, x, t)) =
  let hyps = AtomSet.singleton x in
  let ctx = Ctx.restrict ctx hyps in
  IsAtom (ctx, x, t)

let typeof (IsTerm (ctx, _, t)) =
  strengthen_ty (WeakIsType (ctx, t))

let atom_is_type (IsAtom (ctx,x,t)) =
  strengthen_ty (WeakIsType (ctx, t))

let atom_is_term ~loc (IsAtom (ctx,x,t)) =
  IsTerm (ctx, TT.mk_atom ~loc x, t)

let ty_ty = IsType (Ctx.empty, TT.typ)

let is_closed_ty ~loc (IsType (ctx, t)) =
  if Ctx.is_empty ctx
  then t
  else error ~loc ConstantDependency

let occurs (IsAtom (_, x, _)) (IsTerm (ctx, _, _)) =
  Ctx.lookup_atom x ctx

let contextof (IsTerm (ctx, _, _)) =
  ctx

let print_is_term ~penv ?max_level (IsTerm (ctx, e, t)) ppf =
  Print.print ?max_level ~at_level:Level.jdg ppf
              "%t%s @[<hv>@[<hov>%t@]@;<1 -2>: @[<hov>%t@]@]"
              (Ctx.print ~penv ctx)
              (Print.char_vdash ())
              (TT.print_term ~penv ~max_level:Level.highest e)
              (TT.print_ty ~penv ~max_level:Level.highest t)

let print_is_type ~penv ?max_level (IsType (ctx, t)) ppf =
  Print.print ?max_level ~at_level:Level.jdg ppf
              "%t%s @[<hov>%t@] @ type"
              (Ctx.print ~penv ctx)
              (Print.char_vdash ())
              (TT.print_ty ~penv ~max_level:Level.highest t)

let print_eq_term ~penv ?max_level (EqTerm (ctx, e1, e2, t)) ppf =
  Print.print ?max_level ~at_level:Level.jdg ppf
              "%t%s @[<hv>@[<hov>%t@]@ %s@ @[<hov>%t@]@ :@ @[<hov>%t@]@]"
              (Ctx.print ~penv ctx)
              (Print.char_vdash ())
              (TT.print_term ~penv e1)
              (Print.char_equal ())
              (TT.print_term ~penv e2)
              (TT.print_ty ~penv t)

let print_eq_type ~penv ?max_level (EqType (ctx, t1, t2)) ppf =
  Print.print ?max_level ~at_level:Level.jdg ppf
              "%t%s @[<hv>@[<hov>%t@]@ %s@ @[<hov>%t@]@]"
              (Ctx.print ~penv ctx)
              (Print.char_vdash ())
              (TT.print_ty ~penv t1)
              (Print.char_equal ())
              (TT.print_ty ~penv t2)

let print_error ~penv err ppf = match err with
  | ConstantDependency ->
     Format.fprintf ppf "constants may not depend on assumptions"

  | NotAType -> Format.fprintf ppf "Not a type."

  | AbstractDependency (ctx, x, needed_by_l) ->
     Format.fprintf ppf "@[<hov>cannot abstract@ %t@ because@ %t@ depend%s on it, in context@,   @[<hov>%t@]@]"
          (Name.print_atom ~printer:penv.TT.atoms x)
          (Print.sequence (Name.print_atom ~printer:penv.TT.atoms ~parentheses:true) "," needed_by_l)
           (match needed_by_l with [_] -> "s" | _ -> "")
          (Ctx.print ~penv ctx)

  | AbstractInvalidType (x, t1, t2) ->
     Format.fprintf ppf "cannot abstract@ %t@ with type@ %t@ because it must have type@ %t"
        (Name.print_atom ~printer:penv.TT.atoms x)
        (TT.print_ty ~penv t1)
        (TT.print_ty ~penv t2)

  | InvalidJoin (ctx1, ctx2, x) ->
     Format.fprintf ppf "cannot join contexts@ %t and@ %t at %t"
                    (Ctx.print ~penv ctx1)
                    (Ctx.print ~penv ctx2)
                    (Name.print_atom ~printer:penv.TT.atoms x ~parentheses:true)

  | SubstitutionDependency (x, e, y) ->
     Format.fprintf ppf "cannot substitute@ %t@ with@ %t,@ dependency cycle at@ %t"
                (Name.print_atom ~printer:penv.TT.atoms x)
                (TT.print_term ~penv e)
                (Name.print_atom ~printer:penv.TT.atoms y)

  | SubstitutionInvalidType (x, x_ty, t) ->
     Format.fprintf ppf "cannot substitute term of type %t for %t of type %t"
                    (TT.print_ty ~penv t)
                    (Name.print_atom ~printer:penv.TT.atoms x)
                    (TT.print_ty ~penv x_ty)

  | InvalidConvert (t1, t2) ->
    Format.fprintf ppf "Trying to convert something at@ %t@ using an equality on@ %t@."
      (TT.print_ty ~penv t1) (TT.print_ty ~penv t2)

  | AlphaEqualTypeMismatch (t1, t2) ->
    Format.fprintf ppf "The types@ %t@ and@ %t@ should be alpha equal."
      (TT.print_ty ~penv t1) (TT.print_ty ~penv t2)

  | AlphaEqualTermMismatch (e1, e2) ->
    Format.fprintf ppf "The terms@ %t@ and@ %t@ should be alpha equal."
      (TT.print_term ~penv e1) (TT.print_term ~penv e2)

  | RuleInputMismatch (rule, t1, desc1, t2, desc2) ->
    Format.fprintf ppf "@[<v>In the %s rule, the following types should be identical\
:@,   @[<hov>%t@]@ (%s) and@,   @[<hov>%t@]@ (%s)@]@."
      rule (TT.print_ty ~penv t1) desc1 (TT.print_ty ~penv t2) desc2

(** Destructors *)

let invert_is_term (IsTerm (ctx,e,t)) =
  match e.Location.thing.TT.thing with
    | TT.Atom x ->
      begin match Ctx.lookup_atom x ctx with
        | Some j -> Atom j
        | None -> assert false
      end

    | TT.Constant c -> Constant c

    | TT.TermConstructor (c, args) ->
       assert false (* XXX to do *)

    | TT.TermAbstract ((x,a),(e,b)) ->
      let ja = WeakIsType (ctx, a) in
      let WeakIsAtom (ctx, y, _) as jy = Ctx.add_weak ja x in
      let b = TT.unabstract_ty [y] b
      and e = TT.unabstract [y] e in
      let je = WeakIsTerm (ctx, e, b) in
      Abstract (strengthen_atom jy, strengthen je)

    | TT.Bound _ -> assert false

let invert_is_type (IsType (ctx, ty)) =
  match ty.Location.thing.TT.thing with

  | TT.Type -> Type

  | TT.TypeConstructor (c, args) ->
     assert false (* XXX to do *)

  | TT.TypeAbstract ((x,a),b) ->
     let ja = WeakIsType (ctx, a) in
     let WeakIsAtom (ctx, y, _) as jy = Ctx.add_weak ja x in
     let b = TT.unabstract_ty [y] b in
     let jb = WeakIsType (ctx, b) in
     AbstractTy (strengthen_atom jy, strengthen_ty jb)

  | TT.El e -> El (IsTerm (ctx, e, TT.mk_type ~loc:e.Location.loc))

let invert_eq_type (EqType (ctx, ty1, ty2)) =
  let j1 = strengthen_ty (WeakIsType (ctx, ty1))
  and j2 = strengthen_ty (WeakIsType (ctx, ty2))
  in j1, j2

let invert_eq_term (EqTerm (ctx, e1, e2, ty)) =
  let j1 = strengthen (WeakIsTerm (ctx, e1, ty))
  and j2 = strengthen (WeakIsTerm (ctx, e2, ty))
  and jt = strengthen_ty (WeakIsType (ctx, ty))
  in (j1, j2, jt)

let invert_abstract_ty j =
  match invert_is_type j with
  | AbstractTy (a, b) -> Some (a, b)
  | (TyConstructor _ | Type | El _) -> None

(** Construct judgements *)
let form_is_term ~loc sgn = function
  | Atom x -> atom_is_term ~loc x

  | Constant c ->
    let t = Signature.constant_type c sgn in
    IsTerm (Ctx.empty, TT.mk_constant ~loc c,t)

 | TermConstructor (c, args) ->
    assert false (* XXX to do *)

  | Abstract ((IsAtom (ctxa,x,a)),(IsTerm (ctxe,e,b))) ->
    let ctx = Ctx.join ~loc ctxe ctxa in
    let ctx = Ctx.abstract ~loc ctx x a in
    let b = TT.abstract_ty [x] b
    and e = TT.abstract [x] e in
    let x = Name.ident_of_atom x in
    IsTerm (ctx, TT.mk_abstract ~loc x a e b, TT.mk_abstract_ty ~loc x a b)

let form_is_type ~loc sgn = function
  | Type ->
    IsType (Ctx.empty, TT.mk_type ~loc)

  | TyConstructor (c, args) ->
     Rule.form_is_type ~loc c args

  | AbstractTy ((IsAtom (ctxa,x,a)),(IsType (ctxb,b))) ->
    let ctx = Ctx.join ~loc ctxb ctxa in
    let ctx = Ctx.abstract ~loc ctx x a in
    let b = TT.abstract_ty [x] b in
    IsType (ctx, TT.mk_abstract_ty ~loc (Name.ident_of_atom x) a b)

  | El (IsTerm (ctx, e, t)) ->
     if TT.alpha_equal_ty t TT.typ
     then
       IsType (ctx, TT.mk_el ~loc e)
     else
       error ~loc NotAType

(** Substitution *)
let substitute_ty ~loc (IsType (ctxt, t)) (IsAtom (_, a, _)) (IsTerm (_, s, _) as js) =
  let ctxt = Ctx.substitute ~loc ctxt a js in
  let t = TT.substitute_ty [a] [s] t in
  strengthen_ty (WeakIsType (ctxt, t))

let substitute ~loc (IsTerm (ctxe, e, t)) (IsAtom (_, a, _)) (IsTerm (_, s, _) as js) =
  let ctxe = Ctx.substitute ~loc ctxe a js in
  let t = TT.substitute_ty [a] [s] t
  and e = TT.substitute [a] [s] e in
  strengthen (WeakIsTerm (ctxe, e, t))

(** Conversion *)

type side = LEFT | RIGHT

let eq_term_side side (EqTerm (ctx, lhs, rhs, ty)) =
  let term = match side with LEFT -> lhs | RIGHT -> rhs in
  strengthen (WeakIsTerm (ctx, term, ty))

let eq_term_typeof (EqTerm (ctx, _, _, ty)) =
  strengthen_ty (WeakIsType (ctx, ty))

let eq_type_side side (EqType (ctx, lhs, rhs)) =
  let ty = match side with LEFT -> lhs | RIGHT -> rhs in
  strengthen_ty (WeakIsType (ctx, ty))

let convert ~loc (IsTerm (ctx1, e, t)) (EqType (ctx2, t1, t2)) =
  if not (TT.alpha_equal_ty t t1)
  then error ~loc (InvalidConvert (t, t1))
  else
    let ctx = Ctx.join ~loc ctx1 ctx2 in
    let e = TT.mention_atoms (Ctx.as_set ctx2) e in
    IsTerm (ctx, e, t2)

let convert_eq ~loc (EqTerm (ctx1, e1, e2, ty)) (EqType (ctx2, t1, t2)) =
  if not (TT.alpha_equal_ty ty t1)
  then error ~loc (InvalidConvert (ty, t1))
  else
    let hyps2 = Ctx.as_set ctx2 in
    let e1 = TT.mention_atoms hyps2 e1
    and e2 = TT.mention_atoms hyps2 e2
    and ctx = Ctx.join ~loc ctx1 ctx2 in
    EqTerm (ctx, e1, e2, t2)

(** Constructors *)

let reflexivity (IsTerm (ctx, e, t)) =
  EqTerm (ctx, e, e, t)

let reflexivity_ty (IsType (ctx, t)) =
  EqType (ctx, t, t)

let mk_alpha_equal_ty ~loc (IsType (ctx1, t1)) (IsType (ctx2, t2)) =
  match TT.alpha_equal_ty t1 t2 with
  | false -> None
  | true ->
     let ctx = Ctx.join ~loc ctx1 ctx2 in
     Some (EqType (ctx, t1, t2))

let mk_alpha_equal ~loc (IsTerm (ctx1, e1, ty1)) (IsTerm (ctx2, e2, ty2)) =
  match TT.alpha_equal_ty ty1 ty2 with
  | false -> error ~loc (AlphaEqualTypeMismatch (ty1, ty2))
  | true ->
     begin match TT.alpha_equal e1 e2 with
     | false -> None
     | true ->
        let ctx = Ctx.join ~loc ctx1 ctx2 in
        let e2 = TT.mention_atoms (TT.assumptions_term e1) e2 in
        Some (EqTerm (ctx, e1, e2, ty1))
     end

let alpha_equal_is_term (IsTerm (_, e1, _)) (IsTerm (_, e2, _)) =
  TT.alpha_equal e1 e2

let alpha_equal_is_type (IsType (_, t1)) (IsType (_, t2)) =
  TT.alpha_equal_ty t1 t2

let alpha_equal_eq_type ~loc (IsType (ctx1, t1)) (IsType (ctx2, t2)) =
  if not (TT.alpha_equal_ty t1 t2)
  then
    None
  else
    let ctx = Ctx.join ~loc ctx1 ctx2 in
    Some (EqType (ctx, t1, t2))

let symmetry_term (EqTerm (ctx, e1, e2, t)) = EqTerm (ctx, e2, e1, t)

let symmetry_type (EqType (ctx, t1, t2)) = EqType (ctx, t2, t1)

let transitivity_term ~loc (EqTerm (ctx, e1, e2, t)) (EqTerm (ctx', e1', e2', t')) =
  match TT.alpha_equal_ty t t' with
  | false -> error ~loc (AlphaEqualTypeMismatch (t, t'))
  | true ->
     begin match TT.alpha_equal e2 e1' with
     | false -> error ~loc (AlphaEqualTermMismatch (e2, e1'))
     | true ->
        let ctx = Ctx.join ~loc ctx ctx' in
        EqTerm (ctx, e1, e2', t)
     end

let transitivity_type ~loc (EqType (ctx1, t1, t2)) (EqType (ctx2, u1, u2)) =
  begin match TT.alpha_equal_ty t2 u1 with
     | false -> error ~loc (AlphaEqualTypeMismatch (t2, u1))
     | true ->
        let ctx = Ctx.join ~loc ctx1 ctx2 in
        EqType (ctx, t1, u2)
     end

(** Congruence *)

let congr_abstract_type ~loc (EqType (ctxa, ta1, ta2)) (IsAtom (_, x, _)) (IsAtom (_, y, _)) (EqType (ctxb, b1, b2)) =
  let ctxb = Ctx.abstract ~loc ctxb x ta1 in

  let hypsa = Ctx.as_set ctxa in

  let b1 = TT.abstract_ty [x] b1
  and b2 = TT.abstract_ty [y] (TT.substitute_ty [x] [TT.mention_atoms hypsa (TT.mk_atom ~loc y)] b2) in
  let ctx = Ctx.join ~loc ctxa ctxb in
  let lhs = TT.mk_abstract_ty ~loc (Name.ident_of_atom x) ta1 b1
  and rhs = TT.mk_abstract_ty ~loc (Name.ident_of_atom y) ta2 b2 in
  EqType (ctx, lhs, rhs)

let congr_abstract_term ~loc (EqType (ctxa, ta1, ta2))
                 (IsAtom (_, x, _)) (IsAtom (_, y, _))
                 (EqType (ctxb, b1, b2))
                 (EqTerm (ctxe, e1, e2, ty_e)) =
  if not (TT.alpha_equal_ty b1 ty_e)
  then error ~loc (RuleInputMismatch ("congr-abstract",
            b1, "The left-hand-side in the equality between body types",
            ty_e, "The type at which the body terms are compared"))
  else
    let ctx = Ctx.join ~loc ctxa (Ctx.abstract ~loc (Ctx.join ~loc ctxb ctxe) x ta1) in

    let hypsa = Ctx.as_set ctxa
    and hypsb = AtomSet.remove x (Ctx.as_set ctxb) in
    let hypsab = AtomSet.union hypsa hypsb in

    let y_mentions = TT.mention_atoms hypsa (TT.mk_atom ~loc y) in
    let e1 = TT.abstract [x] e1
    and e2 = TT.abstract [y] (TT.substitute [x] [y_mentions] e2)
    and b1 = TT.abstract_ty [x] b1
    and b2 = TT.abstract_ty [x] (TT.substitute_ty [x] [y_mentions] b2) in
    let lhs = TT.mk_abstract ~loc (Name.ident_of_atom x) ta1 e1 b1
    and rhs = TT.mention_atoms hypsab (TT.mk_abstract ~loc (Name.ident_of_atom y) ta2 e2 b2)
    and ty = TT.mk_abstract_ty ~loc (Name.ident_of_atom x) ta1 b1 in
    EqTerm (ctx, lhs, rhs, ty)

(** Derivables *)

let natural_type ~loc sgn ctx e =
  match e.Location.thing.TT.thing with
    | TT.Atom x ->
      begin match Ctx.lookup_atom x ctx with
        | Some (IsAtom (_, _, t)) -> t
        | None -> assert false
      end

    | TT.Constant c ->
      Signature.constant_type c sgn

    | TT.TermConstructor (c, args) ->
       assert false (* XXX to do *)

    | TT.TermAbstract ((x,a),(_,b)) ->
      TT.mk_abstract_ty ~loc x a b

    | TT.Bound _ -> assert false

let natural_eq_type ~loc sgn (IsTerm (ctx, e, derived)) =
  let natural = natural_type ~loc sgn ctx e in
  EqType (ctx, natural, derived)

module Json =
struct

  let context ctx =
    let dict =
      AtomMap.fold
        (fun x {ty; needed_by} dict ->
         (Name.Json.atom x,
          Json.tuple [TT.Json.ty ty; Name.Json.atomset needed_by]) :: dict)
        ctx
        []
    in
    Json.Dict dict

  let is_term (IsTerm (ctx, e, ty)) =
    Json.record [("context", context ctx);
                 ("term", TT.Json.term e);
                 ("type", TT.Json.ty ty)]

  let is_type (IsType (ctx, ty)) =
    Json.record [("context", context ctx);
                 ("type", TT.Json.ty ty)]

  let eq_term (EqTerm (ctx, e1, e2, t)) =
    Json.record [("context", context ctx);
                 ("lhs", TT.Json.term e1);
                 ("rhs", TT.Json.term e2);
                 ("type", TT.Json.ty t)]

  let eq_type (EqType (ctx, t1, t2)) =
    Json.record [("context", context ctx);
                 ("lhs", TT.Json.ty t1);
                 ("rhs", TT.Json.ty t2)]

end<|MERGE_RESOLUTION|>--- conflicted
+++ resolved
@@ -386,15 +386,10 @@
     check_type metas t_schema t ;
     TT.mk_arg_eq_term e
 
-<<<<<<< HEAD
   let match_eq_type metas (t1_schema, t2_schema) (t1, t2) =
     check_type metas t1_schema t1 ;
     check_type metas t2_schema t2 ;
     TT.arg_eq_type
-=======
-  let rec match_is_type metas_ctx metas ty_schema (IsType (ctx, abstr)) =
-    assert false
->>>>>>> 9282b055
 
   let match_eq_term metas (e1_schema, e2_schema, t_schema) (e1, e2, t) =
     check_type metas t_schema t ;
@@ -405,14 +400,8 @@
   let match_premise ~loc metas_ctx metas premise_schema premise =
     match premise_schema, premise with
 
-<<<<<<< HEAD
     | Schema.PremiseIsType t_schema, PremiseIsType (IsType (ctx, abstr)) ->
        match_premise_abstraction match_is_type metas t_schema abstr
-=======
-    | Schema.PremiseIsType type_schema, PremiseIsType t ->
-       let t = match_is_type metas_ctx metas type_schema t in
-       TT.mk_arg_is_type t
->>>>>>> 9282b055
 
     | Schema.PremiseIsTerm e_schema, PremiseIsTerm (IsTerm (ctx, abstr)) ->
        match_premise_abstraction match_is_term metas e_schema abstr
