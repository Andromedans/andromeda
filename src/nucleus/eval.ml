--- conflicted
+++ resolved
@@ -386,11 +386,7 @@
   | Syntax.Operation (op, cs) ->
      let rec fold vs = function
        | [] ->
-<<<<<<< HEAD
-          Value.operation op vs >>= as_term ~loc >>= fun (Jdg.Term (ctxe, e', t')) ->
-=======
-          Value.perform_at op vs t_check >>= as_term ~loc >>= fun (Jdg.Term (ctxe, e', t')) ->
->>>>>>> 783fe877
+          Value.operation_at op vs t_check >>= as_term ~loc >>= fun (Jdg.Term (ctxe, e', t')) ->
           require_equal_ty ~loc t_check (Jdg.mk_ty ctxe t') >>=
             begin function
               | Some (ctx, hyps) -> Value.return (ctx, Tt.mention_atoms hyps e')
@@ -576,15 +572,9 @@
 and match_op_cases ~loc op cases vs checking =
   let rec fold = function
     | [] ->
-<<<<<<< HEAD
       Value.operation op vs
-    | (xs, ps, c) :: cases ->
-      Matching.multimatch_pattern ps vs >>= begin function
-=======
-      Value.perform op vs
     | (xs, ps, pt, c) :: cases ->
       Matching.match_op_pattern ps pt vs checking >>= begin function
->>>>>>> 783fe877
         | Some vs ->
           let rec fold2 xs vs = match xs, vs with
             | [], [] -> infer c
