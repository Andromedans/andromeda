(** Evaluation of computations *)

(** Notation for the monadic bind *)
let (>>=) = Value.bind

(** A filter that verifies the result is a term. *)
let as_term ~loc v =
  let e = Value.as_term ~loc v in
    Value.return e

(** Returns the atom with its natural type in [ctx] *)
let as_atom ~loc v =
  as_term ~loc v >>= fun (Jdg.Term (ctx,e,t) as j) ->
  match e.Tt.term with
    | Tt.Atom x ->
      begin match Context.lookup_ty x ctx with
        | Some t -> Value.return (ctx,x,t)
        | None ->
          Value.lookup_penv >>= fun penv ->
          Error.impossible ~loc "got an atom judgement %t but the atom is not in the context" (Jdg.print_term ~penv j)
      end
    | _ -> Value.print_term >>= fun print_term ->
      Error.runtime ~loc "expected an atom but got %t" (print_term e)

let as_handler ~loc v =
  let e = Value.as_handler ~loc v in
  Value.return e

let as_ref ~loc v =
  let e = Value.as_ref ~loc v in
  Value.return e

let as_list ~loc v =
  let lst = Value.as_list ~loc v in
  Value.return lst

let as_ident ~loc v =
  let s = Value.as_ident ~loc v in
  Value.return s

(** Evaluate a computation -- infer mode. *)
let rec infer (c',loc) =
  match c' with
    | Syntax.Bound i ->
       Value.lookup_bound ~loc i

    | Syntax.Type ->
       let e = Tt.mk_type ~loc in
       let t = Tt.mk_type_ty ~loc in
       let et = Jdg.mk_term Context.empty e t in
       Value.return_term et

    | Syntax.Function (x, c) ->
       let f v =
         Value.add_bound x v
           (infer c)
       in
       Value.return_closure f

    | Syntax.Data (t, cs) ->
       let rec fold vs = function
         | [] ->
            let vs = List.rev vs in
            let v = Value.mk_tag t vs in
            Value.return v
         | c :: cs ->
            infer c >>= fun v ->
            fold (v :: vs) cs
       in
       fold [] cs

    | Syntax.Nil ->
       Value.return Value.list_nil

    | Syntax.Cons (c1, c2) ->
       infer c1 >>= fun v1 ->
       infer c2 >>= as_list ~loc >>= fun lst ->
       Value.return (Value.list_cons v1 lst)

    | Syntax.Tuple cs ->
      let rec fold vs = function
        | [] -> Value.return (Value.mk_tuple (List.rev vs))
        | c :: cs -> (infer c >>= fun v -> fold (v :: vs) cs)
      in
      fold [] cs

    | Syntax.Handler {Syntax.handler_val; handler_ops; handler_finally} ->
        let handler_val =
          begin match handler_val with
          | [] -> None
          | _ :: _ ->
            let f v =
              match_cases ~loc handler_val infer v
            in
            Some f
          end
        and handler_ops = Name.IdentMap.mapi (fun op cases ->
            let f {Value.args=vs;checking;cont} =
              Value.set_continuation cont
              (match_op_cases ~loc op cases vs checking)
            in
            f)
          handler_ops
        and handler_finally =
          begin match handler_finally with
          | [] -> None
          | _ :: _ ->
            let f v =
              match_cases ~loc handler_finally infer v
            in
            Some f
          end
        in
        Value.return_handler handler_val handler_ops handler_finally

  | Syntax.Operation (op, cs) ->
     let rec fold vs = function
       | [] ->
          let vs = List.rev vs in
          Value.operation op vs
       | c :: cs ->
          infer c >>= fun v ->
          fold (v :: vs) cs
     in
     fold [] cs

  | Syntax.With (c1, c2) ->
     infer c1 >>= as_handler ~loc >>= fun h ->
     Value.handle_comp h (infer c2)

  | Syntax.Let (xcs, c) ->
     let_bind xcs (infer c)

  | Syntax.LetRec (fxcs, c) ->
     letrec_bind fxcs (infer c)

  | Syntax.Ref c ->
     infer c >>= fun v ->
     Value.mk_ref v

  | Syntax.Lookup c ->
     infer c >>= as_ref ~loc >>= fun x ->
     Value.lookup_ref x

  | Syntax.Update (c1, c2) ->
     infer c1 >>= as_ref ~loc >>= fun x ->
     infer c2 >>= fun v ->
     Value.update_ref x v >>= fun () ->
     Value.return_unit

  | Syntax.Sequence (c1, c2) ->
     infer c1 >>= fun v ->
     sequence ~loc v >>= fun () ->
     infer c2

  | Syntax.Assume ((x, t), c) ->
     check_ty t >>= fun t ->
     Value.add_free ~loc x t (fun _ _ ->
       infer c)

  | Syntax.Where (c1, c2, c3) ->
    infer c2 >>= as_atom ~loc >>= fun (ctxa, a, ta) ->
    infer c1 >>= as_term ~loc >>= fun (Jdg.Term (ctx, e1, t1)) ->
    Value.lookup_penv >>= fun penv ->
    let ctx = Context.join ~penv ~loc ctxa ctx in
    check c3 (Jdg.mk_ty ctx ta) >>= fun (ctx, e2) ->
    let ctx_s = Context.substitute ~penv ~loc a (ctx,e2,ta) in
    let te_s = Tt.substitute [a] [e2] e1 in
    let ty_s = Tt.substitute_ty [a] [e2] t1 in
    let j_s = Jdg.mk_term ctx_s te_s ty_s in
    Value.return_term j_s

  | Syntax.Match (c, cases) ->
     infer c >>=
     match_cases ~loc cases infer

  | Syntax.External s ->
     begin match External.lookup s with
       | None -> Error.runtime ~loc "unknown external %s" s
       | Some v -> v loc
     end

  | Syntax.Ascribe (c1, c2) ->
     check_ty c2 >>= fun (Jdg.Ty (_,t') as t) ->
     check c1 t >>= fun (ctx, e) ->
     let j = Jdg.mk_term ctx e t' in
     Value.return_term j

  | Syntax.Constant x ->
    Value.lookup_constant ~loc x >>= fun t ->
    let e = Tt.mk_constant ~loc x in
    let eu = Jdg.mk_term Context.empty e t in
    Value.return_term eu

  | Syntax.Lambda (x,u,c) ->
     infer_lambda ~loc x u c

  | Syntax.Apply (c1, c2) ->
    infer c1 >>= begin function
      | Value.Term j ->
        apply ~loc j c2
      | Value.Closure f ->
        infer c2 >>= fun v ->
        Value.apply_closure f v
      | Value.Handler _ | Value.Tag _ | Value.List _ | Value.Tuple _ |
        Value.Ref _ | Value.String _ | Value.Ident _ as h ->
        Error.runtime ~loc "cannot apply %s" (Value.name_of h)
    end

  | Syntax.Prod (x,u,c) ->
    infer_prod ~loc x u c

  | Syntax.Eq (c1, c2) ->
     infer c1 >>= as_term ~loc:(snd c1) >>= fun (Jdg.Term (ctx, e1, t1')) ->
     let t1 = Jdg.mk_ty ctx t1' in
     check c2 t1 >>= fun (ctx, e2) ->
     let eq = Tt.mk_eq ~loc t1' e1 e2 in
     let typ = Tt.mk_type_ty ~loc in
     let j = Jdg.mk_term ctx eq typ in
     Value.return_term j

  | Syntax.Refl c ->
     infer c >>= as_term ~loc:(snd c) >>= fun (Jdg.Term (ctxe, e, t)) ->
     let e' = Tt.mk_refl ~loc t e
     and t' = Tt.mk_eq_ty ~loc t e e in
     let et' = Jdg.mk_term ctxe e' t' in
     Value.return_term et'

  | Syntax.Signature (s,xcs) ->
    (* [vs] are the constraints,
       [es] instantiate types,
       [ys:ts] are assumed for unconstrained fields *)
    let rec fold ctx vs es ys ts = function
      | [] ->
        let vs = List.rev vs in
        Value.lookup_penv >>= fun penv ->
        let ctx = List.fold_left2 (Context.abstract ~penv ~loc) ctx ys ts in
        let s = Tt.mk_signature_ty ~loc (s,vs) in
        let j = Jdg.term_of_ty (Jdg.mk_ty ctx s) in
        Value.return_term j
      | ((_,_,t),Some (x,mc))::rem ->
        let t = Tt.instantiate_ty es t in
        let jt = Jdg.mk_ty ctx t in
        begin match mc with
          | Some c ->
            check c jt >>= fun (ctx,e) ->
            let je = Jdg.mk_term ctx e t in
            let e_abs = Tt.abstract ys e in
            Value.add_bound x (Value.mk_term je)
            (fold ctx ((Tt.Inr e_abs) :: vs) (e::es) ys ts rem)
          | None ->
            Value.add_abstracting ~loc x jt (fun ctx y ->
            let ey = Tt.mk_atom ~loc y in
            fold ctx ((Tt.Inl x)::vs) (ey::es) (y::ys) (t::ts) rem)
        end
      | ((_,x,t),None)::rem ->
        let t = Tt.instantiate_ty es t in
        let jt = Jdg.mk_ty ctx t in
        Value.add_abstracting ~loc ~bind:false x jt (fun ctx y ->
        let ey = Tt.mk_atom ~loc y in
        fold ctx ((Tt.Inl x)::vs) (ey::es) (y::ys) (t::ts) rem)
    in
    Value.lookup_signature ~loc s >>= fun def ->
    fold Context.empty [] [] [] [] (List.combine def xcs)

  | Syntax.Structure lxcs ->
    (* In infer mode the structure must be fully specified. *)
    let rec prefold ls xcs = function
      | [] -> List.rev ls, List.rev xcs
      | (l,x,Some c)::rem -> prefold (l::ls) ((x,c)::xcs) rem
      | (l,_,None)::_ ->
        Error.runtime ~loc "Field %t must be specified in infer mode." (Name.print_ident l)
    in
    let ls, xcs = prefold [] [] lxcs in
    Value.find_signature ~loc ls >>= fun (s,lxts) ->
    let rec fold ctx shares es xcs lxts =
      match xcs, lxts with
        | [], [] ->
          let es = List.rev es in
          let s = (s,List.rev shares) in
          let str = Tt.mk_structure ~loc s es in
          let t_str = Tt.mk_signature_ty ~loc s in
          let j_str = Jdg.mk_term ctx str t_str in
          Value.return_term j_str

        | (x, c) :: lxcs, (_, _, t) :: lxts ->
          let t_inst = Tt.instantiate_ty es t in
          let jty = Jdg.mk_ty ctx t_inst in
          check c jty >>= fun (ctx, e) ->
          Value.add_bound x (Value.mk_term (Jdg.mk_term ctx e t_inst))
          (fold ctx ((Tt.Inl x)::shares) (e::es) lxcs lxts)

        | _::_, [] -> Error.typing ~loc "this structure has too many fields"
        | [], _::_ -> Error.typing ~loc "this structure has too few fields"
    in
    fold Context.empty [] [] xcs lxts

  | Syntax.Projection (c,p) ->
    infer_projection ~loc c p

  | Syntax.Yield c ->
    Value.lookup_continuation ~loc >>= fun k ->
    infer c >>= Value.apply_closure k

  | Syntax.Hypotheses ->
     Value.lookup_abstracting >>= fun lst ->
     let v = Value.mk_list lst in
     Value.return v

  | Syntax.Congruence (c1,c2) ->
    infer c1 >>= as_term ~loc >>= fun (Jdg.Term (ctx,e1,t)) ->
    check c2 (Jdg.mk_ty ctx t) >>= fun (ctx,e2) ->
    Equal.congruence ~loc ctx e1 e2 t >>= begin function
      | Some (ctx,hyps) ->
        let eq = Tt.mk_refl ~loc t e1 in
        let eq = Tt.mention_atoms hyps eq in
        let teq = Tt.mk_eq_ty ~loc t e1 e2 in
        let j = Jdg.mk_term ctx eq teq in
        let v = Value.mk_term j in
        Value.return (Value.from_option (Some v))
      | None -> Value.return (Value.from_option None)
      end

  | Syntax.Extensionality (c1,c2) ->
    infer c1 >>= as_term ~loc >>= fun (Jdg.Term (ctx,e1,t)) ->
    check c2 (Jdg.mk_ty ctx t) >>= fun (ctx,e2) ->
    Equal.extensionality ~loc ctx e1 e2 t >>= begin function
      | Some (ctx,hyps) ->
        let eq = Tt.mk_refl ~loc t e1 in
        let eq = Tt.mention_atoms hyps eq in
        let teq = Tt.mk_eq_ty ~loc t e1 e2 in
        let j = Jdg.mk_term ctx eq teq in
        let v = Value.mk_term j in
        Value.return (Value.from_option (Some v))
      | None -> Value.return (Value.from_option None)
      end

  | Syntax.Reduction c ->
     infer c >>= as_term ~loc >>= fun (Jdg.Term (ctx, e, t)) ->
     Equal.reduction_step ctx e >>=
       begin function
         | Some ((ctx, e'), hyps) ->
            let eq = Tt.mk_refl ~loc t e in
            let eq = Tt.mention_atoms hyps eq in
            let teq = Tt.mk_eq_ty ~loc t e e' in
            let eqj = Jdg.mk_term ctx eq teq in
            Value.return (Value.from_option (Some (Value.mk_term eqj)))
         | None -> Value.return (Value.from_option None)
       end

  | Syntax.String s ->
    Value.return (Value.mk_string s)

  | Syntax.GenSig (c1,c2) ->
    check_ty c1 >>= fun j1 ->
    Equal.as_signature j1 >>= fun ((_,(s,shares)),_) ->
    if List.for_all (function | Tt.Inl _ -> true | Tt.Inr _ -> false) shares
    then
      infer c2 >>= as_list ~loc >>= fun xes ->
      Value.lookup_signature ~loc s >>= fun def ->
      (* [es] instantiate types, [ys] are the previous unconstrained fields *)
      let rec fold ctx vs es ys ts def xes = match def,xes with
        | [], [] ->
          Value.lookup_penv >>= fun penv ->
          let vs = List.rev vs
          and ctx = List.fold_left2 (Context.abstract ~penv ~loc) ctx ys ts in
          let e = Tt.mk_signature_ty ~loc (s,vs) in
          let j = Jdg.term_of_ty (Jdg.mk_ty ctx e) in
          Value.return_term j
        | (l,_,t)::def, xe::xes ->
          begin match Value.as_sum ~loc xe with
            | Tt.Inl vx ->
              as_atom ~loc vx >>= fun (ctx',y,ty) ->
              let t = Tt.instantiate_ty es t in
              (* TODO use handled equal? *)
              if Tt.alpha_equal_ty t ty
              then
                Value.lookup_penv >>= fun penv ->
                let ctx = Context.join ~penv ~loc ctx ctx' in
                let ey = Tt.mk_atom ~loc y in
                let x = Name.ident_of_atom y in
                fold ctx ((Tt.Inl x)::vs) (ey::es) (y::ys) (t::ts) def xes
              else
                Value.print_ty >>= fun pty ->
                Error.typing ~loc "bad non-constraint for field %t: types %t and %t do not match"
                  (Name.print_ident l) (pty t) (pty ty)
            | Tt.Inr ve ->
              as_term ~loc ve >>= fun (Jdg.Term (ctx',e,te)) ->
              let t = Tt.instantiate_ty es t in
              require_equal_ty ~loc (Jdg.mk_ty ctx t) (Jdg.mk_ty ctx' te) >>= begin function
                | Some (ctx,hyps) ->
                  let e = Tt.mention_atoms hyps e in
                  let e_abs = Tt.abstract ys e in
                  fold ctx ((Tt.Inr e_abs) :: vs) (e::es) ys ts def xes
                | None ->
                  Value.print_ty >>= fun pty ->
                  Error.typing ~loc "bad constraint for field %t: types %t and %t do not match"
                    (Name.print_ident l) (pty t) (pty te)
              end
          end
        | _::_,[] -> Error.runtime ~loc "constraints missing"
        | [],_::_ -> Error.runtime ~loc "too many constraints"
      in
      fold Context.empty [] [] [] [] def xes
    else
      Error.runtime ~loc "Cannot add constraints to already constrained signature"

  | Syntax.GenStruct (c1,c2) ->
    check_ty c1 >>= fun (Jdg.Ty (_,target) as jt) ->
    Equal.as_signature jt >>= fun ((ctx,((s,shares) as s_sig)),hyps) ->
    infer c2 >>= as_list ~loc >>= fun vs ->
    Value.lookup_signature ~loc s >>= fun lxts ->
    (* [es] instantiate types, [res] is the explicit fields (which instantiate constraints) *)
    let rec fold ctx res es vs s_data = match s_data,vs with
      | [], [] ->
        let res = List.rev res in
        let e = Tt.mk_structure ~loc s_sig res in
        let e = Tt.mention_atoms hyps e in
        let j = Jdg.mk_term ctx e target in
        Value.return_term j
      | ((l,_,t),Tt.Inl _)::s_data,v::vs ->
        as_term ~loc v >>= fun (Jdg.Term (ctx',e,te)) ->
        let t = Tt.instantiate_ty es t in
        require_equal_ty ~loc (Jdg.mk_ty ctx t) (Jdg.mk_ty ctx' te) >>= begin function
          | Some (ctx,hyps) ->
            let e = Tt.mention_atoms hyps e in
            fold ctx (e::res) (e::es) vs s_data
          | None ->
            Value.print_ty >>= fun pty ->
            Error.typing ~loc "bad field %t: types %t and %t do not match"
              (Name.print_ident l) (pty t) (pty te)
        end
      | ((_,_,t),Tt.Inr e)::s_data, vs ->
        let e = Tt.instantiate res e in
        fold ctx res (e::es) vs s_data
      | (_,Tt.Inl _)::_,[] ->
        Error.runtime ~loc "too few fields"
      | [], _::_ ->
        Error.runtime ~loc "too many fields"
    in
    fold ctx [] [] vs (List.combine lxts shares)

  | Syntax.GenProj (c1,c2) ->
    infer c2 >>= as_ident ~loc >>= fun l ->
    infer_projection ~loc c1 l

  | Syntax.Occurs (c1,c2) ->
    infer c1 >>= as_atom ~loc >>= fun (_,x,_) ->
    infer c2 >>= as_term ~loc >>= fun (Jdg.Term (ctx,_,_)) ->
    begin match Context.lookup_ty x ctx with
      | Some t ->
        let j = Jdg.term_of_ty (Jdg.mk_ty ctx t) in
        Value.return (Value.from_option (Some (Value.mk_term j)))
      | None ->
        Value.return (Value.from_option None)
    end

  | Syntax.Context c ->
    infer c >>= as_term ~loc >>= fun (Jdg.Term (ctx,_,_)) ->
    let xts = Context.elements ctx in
    let js = List.map (fun (x,t) ->
      let e = Tt.mk_atom ~loc x in
      let j = Jdg.mk_term ctx e t in
      Value.mk_term j) xts in
    Value.return (Value.mk_list js)

  | Syntax.Ident x ->
    Value.return (Value.mk_ident x)

and require_equal_ty ~loc (Jdg.Ty (lctx, lte)) (Jdg.Ty (rctx, rte)) =
  Value.lookup_penv >>= fun penv ->
  let ctx = Context.join ~penv ~loc lctx rctx in
  Equal.equal_ty ctx lte rte

and check_default ~loc v (Jdg.Ty (_, t_check') as t_check) =
  as_term ~loc v >>= fun (Jdg.Term (ctxe, e, t')) ->
  require_equal_ty ~loc t_check (Jdg.mk_ty ctxe t') >>=
    begin function
      | Some (ctx, hyps) -> Value.return (ctx, Tt.mention_atoms hyps e)
      | None ->
         Value.print_term >>= fun pte ->
         Value.print_ty >>= fun pty ->
         Error.typing ~loc
                      "the expression %t should have type@ %t@ but has type@ %t"
                      (pte e) (pty t_check') (pty t')
    end

and check ((c',loc) as c) (Jdg.Ty (_, t_check') as t_check) : (Context.t * Tt.term) Value.comp =
  match c' with

  | Syntax.Type
  | Syntax.Bound _
  | Syntax.Function _
  | Syntax.Handler _
  | Syntax.External _
  | Syntax.Data _
  | Syntax.Nil
  | Syntax.Cons _
  | Syntax.Tuple _
  | Syntax.Where _
  | Syntax.With _
  | Syntax.Constant _
  | Syntax.Prod _
  | Syntax.Eq _
  | Syntax.Apply _
  | Syntax.Signature _
  | Syntax.Projection _
  | Syntax.Yield _
  | Syntax.Hypotheses
  | Syntax.Congruence _
  | Syntax.Extensionality _
  | Syntax.Reduction _
  | Syntax.Ref _
  | Syntax.Lookup _
  | Syntax.Update _
  | Syntax.String _
  | Syntax.GenSig _
  | Syntax.GenStruct _
  | Syntax.GenProj _ 
  | Syntax.Occurs _
  | Syntax.Context _
  | Syntax.Ident _ ->
    (** this is the [check-infer] rule, which applies for all term formers "foo"
        that don't have a "check-foo" rule *)

    infer c >>= fun v ->
    check_default ~loc v t_check

  | Syntax.Operation (op, cs) ->
     let rec fold vs = function
       | [] ->
          let vs = List.rev vs in
          Value.operation op ~checking:t_check vs >>= fun v ->
          check_default ~loc v t_check
       | c :: cs ->
          infer c >>= fun v ->
          fold (v :: vs) cs
     in
     fold [] cs

  | Syntax.Let (xcs, c) ->
     let_bind xcs (check c t_check)

  | Syntax.Sequence (c1,c2) ->
    infer c1 >>= fun v ->
    sequence ~loc v >>= fun () ->
    check c2 t_check

  | Syntax.LetRec (fxcs, c) ->
     letrec_bind fxcs (check c t_check)

  | Syntax.Assume ((x, t), c) ->
     check_ty t >>= fun t ->
     Value.add_free ~loc x t (fun _ _ ->
     check c t_check)

  | Syntax.Match (c, cases) ->
     infer c >>=
     match_cases ~loc cases (fun c -> check c t_check)

  | Syntax.Ascribe (c1, c2) ->
     check_ty c2 >>= fun (Jdg.Ty (_,t') as t) ->
     require_equal_ty ~loc t_check t >>=
       begin function
         | Some (ctx, hyps) ->
            let jt = Jdg.mk_ty ctx t' in
            check c1 jt >>= fun (ctx,e) ->
            Value.return (ctx,Tt.mention_atoms hyps e)
         | None ->
            Value.print_ty >>= fun pty ->
            Error.typing ~loc:(snd c2)
                         "this type should be equal to@ %t"
                         (pty t_check')
       end

  | Syntax.Lambda (x,u,c) ->
    check_lambda ~loc t_check x u c

  | Syntax.Refl c ->
    Equal.as_eq t_check >>= fun ((ctx, t', e1, e2),hyps) ->
    let t = Jdg.mk_ty ctx t' in
    check c t >>= fun (ctx, e) ->
    Equal.equal ctx e e1 t' >>= begin function
      | None ->
        Value.print_term >>= fun pte ->
        Error.typing ~loc "failed to check that the term@ %t is equal to@ %t"
                     (pte e) (pte e1)
      | Some (ctx, hyps1) ->
        Equal.equal ctx e e2 t' >>=
          begin function
            | None ->
              Value.print_term >>= fun pte ->
              Error.typing ~loc "failed to check that the term@ %t is equal to@ %t"
                           (pte e) (pte e2)
            | Some (ctx, hyps2) ->
              let e = Tt.mk_refl ~loc t' e in
              let e = Tt.mention_atoms hyps e in
              let e = Tt.mention_atoms hyps1 e in
              let e = Tt.mention_atoms hyps2 e in
              Value.return (ctx, e)
          end
      end

  | Syntax.Structure lxcs ->
    Equal.as_signature t_check >>= fun ((ctx,((s,shares) as s_sig)),hyps) ->
    Value.lookup_signature ~loc s >>= fun s_def ->
    (* Set up to skip fields not mentioned in [lxcs] *)
    let rec align fields s_data = function
      | [] ->
        let rec complete fields = function
          | [] -> List.rev fields
          | ((_,Tt.Inr _) as data)::s_data ->
            complete ((data,None)::fields) s_data
          | ((l,_,_),Tt.Inl _)::_ -> Error.runtime ~loc "Field %t missing"
                                                (Name.print_ident l)
        in
        complete fields s_data
      | (l,x,c)::lxcs ->
        let rec find fields = function
          | (((l',_,_),_) as data)::s_data ->
            if Name.eq_ident l l'
            then
              align ((data,Some (x,c))::fields) s_data lxcs
            else
              find ((data,None)::fields) s_data
          | [] -> Error.runtime ~loc "Field %t does not appear in signature %t"
                                (Name.print_ident l) (Name.print_ident s)
        in
        find fields s_data    
    in
    (* [res] is only the explicit fields, [es] instantiates the types *)
    let rec fold ctx res es = function
      | [] ->
        let res = List.rev res in
        let e = Tt.mk_structure ~loc s_sig res in
        let e = Tt.mention_atoms hyps e in
        Value.return (ctx,e)
      | (((_,_,t),Tt.Inr e),Some (x,None))::rem ->
        let e = Tt.instantiate res e
        and t = Tt.instantiate_ty es t in
        let j = Jdg.mk_term ctx e t in
        Value.add_bound x (Value.mk_term j)
        (fold ctx res (e::es) rem)
      | (((_,_,t),Tt.Inl _),Some (x,Some c))::rem ->
        let t = Tt.instantiate_ty es t in
        let jt = Jdg.mk_ty ctx t in
        check c jt >>= fun (ctx,e) ->
        let j = Jdg.mk_term ctx e t in
        Value.add_bound x (Value.mk_term j)
        (fold ctx (e::res) (e::es) rem)
      | ((_,Tt.Inr e),None)::rem ->
        let e = Tt.instantiate res e in
        fold ctx res (e::es) rem
      | (((l,_,_),Tt.Inl _),(None | Some (_,None)))::_ ->
        Error.runtime ~loc "Field %t must be specified" (Name.print_ident l)
      | (((l,_,_),Tt.Inr _),Some (_,Some _))::_ ->
        Error.runtime ~loc "Field %t is constrained and must not be specified" (Name.print_ident l)
    in
    let fields = align [] (List.combine s_def shares) lxcs in
    fold ctx [] [] fields

and infer_lambda ~loc x u c =
  match u with
    | Some u ->
      check_ty u >>= fun (Jdg.Ty (ctxu, (Tt.Ty {Tt.loc=uloc;_} as u)) as ju) ->
      Value.add_abstracting ~loc:uloc x ju (fun _ y ->
      infer c >>= as_term ~loc:(snd c) >>= fun (Jdg.Term (ctxe,e,t)) ->
      Value.lookup_penv >>= fun penv ->
      let ctxe = Context.abstract ~penv ~loc ctxe y u in
      let ctx = Context.join ~penv ~loc ctxu ctxe in
      let e = Tt.abstract [y] e in
      let t = Tt.abstract_ty [y] t in
      let lam = Tt.mk_lambda ~loc x u e t
      and prod = Tt.mk_prod_ty ~loc x u t in
      Value.return_term (Jdg.mk_term ctx lam prod))
    | None ->
      Error.runtime ~loc "cannot infer the type of %t" (Name.print_ident x)

and infer_prod ~loc x u c =
  check_ty u >>= fun (Jdg.Ty (ctxu,u) as ju) ->
  let Tt.Ty {Tt.loc=uloc;_} = u in
  Value.add_abstracting ~loc:uloc x ju (fun _ y ->
  check_ty c >>= fun (Jdg.Ty (ctx,t)) ->
  Value.lookup_penv >>= fun penv ->
  let ctx = Context.abstract ~penv ~loc ctx y u in
  let ctx = Context.join ~penv ~loc ctx ctxu in
  let t = Tt.abstract_ty [y] t in
  let prod = Tt.mk_prod ~loc x u t in
  let typ = Tt.mk_type_ty ~loc in
  let j = Jdg.mk_term ctx prod typ in
  Value.return_term j)

and check_lambda ~loc t_check x u c : (Context.t * Tt.term) Value.comp =
  Equal.as_prod t_check >>= fun ((ctx,((_,a),b)),hypst) ->
  begin match u with
    | Some u ->
      check_ty u >>= fun (Jdg.Ty (_,u) as ju) ->
      require_equal_ty ~loc (Jdg.mk_ty ctx a) ju >>= begin function
        | Some (ctx,hypsu) ->
          Value.return (ctx,u,hypsu)
        | None ->
          Value.print_ty >>= fun pty ->
          Error.typing ~loc "this annotation has type %t but should have type %t"
            (pty u) (pty a)
      end
    | None ->
      Value.return (ctx,a,Name.AtomSet.empty)
  end >>= fun (ctx,u,hypsu) -> (* u a type equal to a under hypsu *)
  Value.add_abstracting ~loc x (Jdg.mk_ty ctx u) (fun ctx y ->
  let y' = Tt.mention_atoms hypsu (Tt.mk_atom ~loc y) in (* y' : a *)
  let b = Tt.instantiate_ty [y'] b in
  check c (Jdg.mk_ty ctx b) >>= fun (ctx,e) ->
  Value.lookup_penv >>= fun penv ->
  let ctx = Context.abstract ~penv ~loc ctx y u in
  let e = Tt.abstract [y] e in
  let b = Tt.abstract_ty [y] b in
  let lam = Tt.mk_lambda ~loc x u e b in
  (* lam : forall x : u, b
     == forall x : a, b by hypsu
     == check_ty by hypst *)
  let lam = Tt.mention_atoms (Name.AtomSet.union hypst hypsu) lam in
  Value.return (ctx,lam))

and apply ~loc (Jdg.Term (_, h, _) as jh) c =
  Equal.as_prod (Jdg.typeof jh) >>= fun ((ctx,((x,a),b)),hyps) ->
  let h = Tt.mention_atoms hyps h in
  check c (Jdg.mk_ty ctx a) >>= fun (ctx,e) ->
  let res = Tt.mk_apply ~loc h x a b e in
  let out = Tt.instantiate_ty [e] b in
  let j = Jdg.mk_term ctx res out in
  Value.return_term j

and infer_projection ~loc c p =
  infer c >>= as_term ~loc >>= fun (Jdg.Term (_,te,_) as j) ->
  let jty = Jdg.typeof j in
  Equal.as_signature jty >>= fun ((ctx,s),hyps) ->
  let te = Tt.mention_atoms hyps te in
  Value.lookup_signature ~loc (fst s) >>= fun s_def ->
  (if not (List.exists (fun (l,_,_) -> Name.eq_ident p l) s_def)
  then Error.typing ~loc "Cannot project field %t from signature %t: no such field"
                    (Name.print_ident p) (Name.print_ident (fst s)));
  let te,ty = Tt.field_project ~loc s_def s te p in
  let j = Jdg.mk_term ctx te ty in
  Value.return_term j

and sequence ~loc v =
  match v with
    | Value.Tuple [] -> Value.return ()
    | _ ->
      Value.print_value >>= fun pval ->
      Print.warning "%t: Sequence:@ The value %t should be ()" (Location.print loc) (pval v);
      Value.return ()

and let_bind : 'a. _ -> 'a Value.comp -> 'a Value.comp = fun xcs cmd ->
  let rec fold xvs = function
    | [] ->
      (* parallel let: only bind at the end *)
      List.fold_left  (fun cmd (x,v) -> Value.add_bound x v cmd) cmd xvs
    | (x, c) :: xcs ->
      infer c >>= fun v ->
      fold ((x, v) :: xvs) xcs
    in
  fold [] xcs

<<<<<<< HEAD
and letrec_bind : 'a. _ -> 'a Value.comp -> 'a Value.comp = fun fxcs cmd ->
  let rec fix_many fs = List.map (fun f x -> f (fix_many fs) x) fs in
  let gs = List.map
             (fun (_, x, c) ->
               fun gs v ->
               List.fold_right2
                 (fun (f, _, _) g cmd ->
                   Value.return_closure g >>= fun g' ->
                   Value.add_bound f g' cmd)
                 fxcs gs
                 (Value.add_bound x v (infer c)))
             fxcs
=======
and letrec_bind : 'a. _ -> 'a Value.result -> 'a Value.result = fun fxcs ->
  let gs =
    List.map
      (fun (f, x, c) -> (f, (fun v -> Value.add_bound x v (infer c))))
      fxcs
>>>>>>> f34d3ca7
  in
  Value.add_bound_rec gs

(* [match_cases loc cases eval v] tries for each case in [cases] to match [v]
   and if successful continues on the computation using [eval] with the pattern variables bound. *)
and match_cases : type a. loc:_ -> _ -> (Syntax.comp -> a Value.comp) -> _ -> a Value.comp
 = fun ~loc cases eval v ->
  let rec fold = function
    | [] ->
      Value.print_value >>= fun pval ->
      Error.runtime ~loc "no match found for %t" (pval v)
    | (xs, p, c) :: cases ->
      Matching.match_pattern p v >>= begin function
        | Some vs ->
          let rec fold2 xs vs = match xs, vs with
            | [], [] -> eval c
            | x::xs, v::vs ->
              Value.add_bound x v (fold2 xs vs)
            | _::_, [] | [], _::_ -> Error.impossible ~loc "bad match case"
          in
          fold2 (List.rev xs) vs
        | None -> fold cases
      end
  in
  fold cases

and match_op_cases ~loc op cases vs checking =
  let rec fold = function
    | [] ->
      Value.operation op ?checking vs >>= fun v ->
      Value.lookup_continuation ~loc >>= fun k ->
      Value.apply_closure k v
    | (xs, ps, pt, c) :: cases ->
      Matching.match_op_pattern ps pt vs checking >>= begin function
        | Some vs ->
          let rec fold2 xs vs = match xs, vs with
            | [], [] -> infer c
            | x::xs, v::vs ->
              Value.add_bound x v (fold2 xs vs)
            | _::_, [] | [], _::_ -> Error.impossible ~loc "bad multimatch case"
          in
          fold2 (List.rev xs) vs
        | None -> fold cases
      end
  in
  fold cases

and check_ty c : Jdg.ty Value.comp =
  check c Jdg.ty_ty >>= fun (ctx, e) ->
  let t = Tt.ty e in
  let j = Jdg.mk_ty ctx t in
  Value.return j

let comp_value ((_, loc) as c) =
  let r = infer c in
  Value.top_handle ~loc r

let comp_handle (xs,y,c) =
  Value.top_return_closure (fun (vs,checking) ->
      let rec fold2 xs vs = match xs,vs with
        | [], [] ->
          begin match y with
            | Some y ->
              let checking = match checking with
                | Some jt -> Some (Value.mk_term (Jdg.term_of_ty jt))
                | None -> None
              in
              let vy = Value.from_option checking in
              Value.add_bound y vy (infer c)
            | None -> infer c
          end
        | x::xs, v::vs -> Value.add_bound x v (fold2 xs vs)
        | [],_::_ | _::_,[] -> Error.impossible ~loc:(snd c) "bad top handler case"
      in
      fold2 xs vs)

let comp_signature ~loc lxcs =
  let rec fold ys yts lxts = function
    | [] ->
       let lxts = List.rev lxts in
       Value.return lxts

    | (l,x,c) :: lxcs ->
       check_ty c >>= fun (Jdg.Ty (ctxt,t)) ->
       if not (Context.is_subset ctxt yts)
       then Error.runtime ~loc "signature field %t has unresolved assumptions"
                          (Name.print_ident l)
       else begin
         let jt = Jdg.mk_ty ctxt t
         and tabs = Tt.abstract_ty ys t in
         Value.add_abstracting ~loc x jt (fun _ y ->
           fold (y::ys) ((y,t)::yts) ((l,x,tabs) :: lxts) lxcs)
       end
  in
  Value.top_handle ~loc (fold [] [] [] lxcs)


(** Evaluation of toplevel computations *)

let parse lex parse resource =
  try
    lex parse resource
  with
  | Ulexbuf.Parse_Error (w, p_start, p_end) ->
     let loc = Location.make p_start p_end in
     Error.syntax ~loc "Unexpected: %s" w


(** The help text printed when [#help] is used. *)
let help_text = "Toplevel directives:
#environment. .... print current environment
#help. ........... print this help
#quit. ........... exit

Parameter <ident> ... <ident> : <type> .     assume variable <ident> has type <type>
Let <ident> := <expr> .                      define <ident> to be <expr>
Check <expr> .                               check the type of <expr>

The syntax is vaguely Coq-like. The strict equality is written with a double ==.
" ;;


let (>>=) = Value.top_bind
let return = Value.top_return

let rec fold f acc = function
  | [] -> return acc
  | x::rem -> f acc x >>= fun acc ->
    fold f acc rem

and toplet_bind ~loc interactive xcs =
  let rec fold xvs = function
    | [] ->
      (* parallel let: only bind at the end *)
      List.fold_left
        (fun cmd (x,v) ->
          Value.add_topbound ~loc x v >>= fun () ->
            if interactive && not (Name.is_anonymous x)
            then Format.printf "%t is defined.@." (Name.print_ident x) ;
            cmd)
        (return ())
        xvs
    | (x, c) :: xcs ->
       comp_value c >>= fun v ->
       fold ((x, v) :: xvs) xcs
    in
  fold [] xcs

and topletrec_bind ~loc interactive fxcs =
  let gs =
    List.map
      (fun (f, x, c) -> (f, (fun v -> Value.add_bound x v (infer c))))
      fxcs
  in
  Value.add_topbound_rec ~loc gs >>= fun () ->
  if interactive then
    List.iter (fun (f, _, _) ->
        if not (Name.is_anonymous f) then
          Format.printf "%t is defined.@." (Name.print_ident f)) fxcs ;
  return ()

let rec exec_cmd base_dir interactive c =
  Value.top_get_env >>= fun env ->
  Value.top_bound_names >>= fun xs ->
  let (c', loc) = Desugar.toplevel env xs c in
  match c' with

  | Syntax.DeclOperation (x, k) ->
     Value.add_operation ~loc x k >>= fun () ->
     if interactive then Format.printf "Operation %t is declared.@." (Name.print_ident x) ;
     return ()

  | Syntax.DeclData (x, k) ->
     Value.add_data ~loc x k >>= fun () ->
     if interactive then Format.printf "Data constructor %t is declared.@." (Name.print_ident x) ;
     return ()

  | Syntax.DeclConstants (xs, c) ->
     Value.top_handle ~loc:(snd c) (check_ty c) >>= fun (Jdg.Ty (ctxt, t)) ->
      if Context.is_empty ctxt
      then
        let rec fold = function
          | [] -> return ()
          | x :: xs ->
             Value.add_constant ~loc x t >>= fun () ->
             (if interactive then Format.printf "Constant %t is declared.@." (Name.print_ident x) ;
              fold xs)
        in
        fold xs
      else
        Error.typing "Constants may not depend on free variables" ~loc:(snd c)

  | Syntax.DeclSignature (s, lxcs) ->
    comp_signature ~loc lxcs >>= fun lxts ->
    Value.add_signature ~loc s lxts  >>= fun () ->
    (if interactive then Format.printf "Signature %t is declared.@." (Name.print_ident s) ;
      return ())

  | Syntax.TopHandle lst ->
    fold (fun () (op, xc) ->
        comp_handle xc >>= fun f ->
        Value.add_handle op f) () lst

  | Syntax.TopLet xcs ->
     toplet_bind ~loc interactive xcs

  | Syntax.TopLetRec fxcs ->
     topletrec_bind ~loc interactive fxcs

  | Syntax.TopDo c ->
     comp_value c >>= fun v ->
     Value.top_print_value >>= fun print_value ->
     (if interactive then Format.printf "%t@." (print_value v) ;
     return ())

  | Syntax.TopFail c ->
     Value.catch (fun () -> comp_value (Lazy.force c)) >>= begin function
     | Error.Err err ->
        (if interactive then Format.printf "The command failed with error:\n%t@." (Error.print err));
        return ()
     | Error.OK v ->
        Value.top_print_value >>= fun pval ->
        Error.runtime ~loc "The command has not failed: got %t." (pval v)
     end

  | Syntax.Include (fs,once) ->
    fold (fun () f ->
         (* don't print deeper includes *)
         if interactive then Format.printf "#including %s@." f ;
           let f =
             if Filename.is_relative f
             then Filename.concat base_dir f
             else f
           in
           use_file (f, None, false, once) >>= fun () ->
           (if interactive then Format.printf "#processed %s@." f ;
           return ())) () fs

  | Syntax.Verbosity i -> Config.verbosity := i; return ()

  | Syntax.Environment ->
    Value.print_env >>= fun p ->
    Format.printf "%t@." p;
    return ()

  | Syntax.Help ->
    Format.printf "%s@." help_text ; return ()

  | Syntax.Quit ->
    exit 0

and use_file (filename, line_limit, interactive, once) =
  (if once then Value.included filename else return false) >>= fun skip ->
  if skip then return () else
    begin
      let cmds = parse (Lexer.read_file ?line_limit) Parser.file filename in
      let base_dir = Filename.dirname filename in
      Value.push_file filename >>= fun () ->
      fold (fun () c -> exec_cmd base_dir interactive c) () cmds
    end
<|MERGE_RESOLUTION|>--- conflicted
+++ resolved
@@ -762,26 +762,11 @@
     in
   fold [] xcs
 
-<<<<<<< HEAD
-and letrec_bind : 'a. _ -> 'a Value.comp -> 'a Value.comp = fun fxcs cmd ->
-  let rec fix_many fs = List.map (fun f x -> f (fix_many fs) x) fs in
-  let gs = List.map
-             (fun (_, x, c) ->
-               fun gs v ->
-               List.fold_right2
-                 (fun (f, _, _) g cmd ->
-                   Value.return_closure g >>= fun g' ->
-                   Value.add_bound f g' cmd)
-                 fxcs gs
-                 (Value.add_bound x v (infer c)))
-             fxcs
-=======
-and letrec_bind : 'a. _ -> 'a Value.result -> 'a Value.result = fun fxcs ->
+and letrec_bind : 'a. _ -> 'a Value.comp -> 'a Value.comp = fun fxcs ->
   let gs =
     List.map
       (fun (f, x, c) -> (f, (fun v -> Value.add_bound x v (infer c))))
       fxcs
->>>>>>> f34d3ca7
   in
   Value.add_bound_rec gs
 
