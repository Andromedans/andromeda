(** Evaluation of computations *)

(** Auxiliary printing functions. *)

let print_term ctx e =
    let xs = Context.used_names ctx in
      Tt.print_term xs e

let print_ty ctx t =
    let xs = Context.used_names ctx in
      Tt.print_ty xs t

(** Notation for the monadic bind *)
let (>>=) = Value.bind

(** Evaluation of expressions. *)
let rec expr ctx (e',loc) =
  begin
    match e' with

    | Syntax.Bound k -> Context.lookup_bound k ctx

    | Syntax.Type ->
      let t = Tt.mk_type ~loc
      in (t, Tt.typ)
  end

(** Evaluate a computation -- infer mode. *)
let rec infer ctx (c',loc) =
  match c' with

  | Syntax.Return e ->
     let v = expr ctx e in
     Value.Return v

  | Syntax.Operation (op, e) ->
     let v = expr ctx e in
     let k u = Value.Return u in
     Value.Operation (op, v, k)

  | Syntax.Let (xcs, c) ->
     let_bind ctx xcs (fun ctx -> infer ctx c)

  | Syntax.Beta (xscs, c) ->
    beta_bind ctx xscs (fun ctx -> infer ctx c)

  | Syntax.Eta (xscs, c) ->
    eta_bind ctx xscs (fun ctx -> infer ctx c)

  | Syntax.Hint (xscs, c) ->
    hint_bind ctx xscs (fun ctx -> infer ctx c)

  | Syntax.Inhabit (xscs, c) ->
    inhabit_bind ctx xscs (fun ctx -> infer ctx c)

  | Syntax.Unhint (xs, c) ->
    let ctx = Context.unhint xs ctx in
    infer ctx c

  | Syntax.Whnf c ->
    begin match infer ctx c with
    | Value.Return (e, Tt.Ty t) ->
      let e = Equal.whnf ctx e
      and t = Equal.whnf ctx t in
      Value.Return (e, Tt.ty t)
    end

  | Syntax.Ascribe (c, t) ->
     let t = expr_ty ctx t in
       check ctx c t

  | Syntax.PrimApp (x, cs) ->
    let yts, u =
      begin match Context.lookup_primitive x ctx with
      | Some ytsu -> ytsu
      | None -> Error.typing "unknown operation %t" (Name.print x)
      end in
    let rec fold es yts cs =
      match yts, cs with
      | [], [] ->
        let u = Tt.instantiate_ty es 0 u
        and e = Tt.mk_primapp ~loc x (List.rev es) in
        Value.Return (e, u)

      | (y,(reducing,t))::yts, c::cs ->
        let t = Tt.instantiate_ty es 0 t in
        check ctx c t >>=
          (fun (e, _) ->
           let e = if reducing then Equal.whnf ctx e else e in
             fold (e :: es) yts cs)

      | _::_, [] ->
        Error.typing ~loc "too few arguments in a primitive operation (%d missing)"
          (List.length yts)

      | _, _::_ ->
        Error.typing ~loc "too many arguments in a primitive operation (%d extra)"
          (List.length cs)
    in
    fold [] yts cs

  | Syntax.Lambda (abs, c) ->
    let rec fold ctx ys xts = function
      | [] ->
         infer ctx c >>= 
           (fun (e, t) ->
            let e = Tt.abstract ys 0 e
            and t = Tt.abstract_ty ys 0 t in
            let e = Tt.mk_lambda ~loc xts e t
            and t = Tt.mk_prod_ty ~loc xts t in
            Value.Return (e, t))
      | (x,c) :: abs ->
        begin match c with
        | None -> Error.typing
            ~loc "cannot infer the type of untagged variable %t" (Name.print x)
        | Some c ->
           check_ty ctx c >>=
             (fun (e, _) ->
              let t = Tt.ty e in
              let y, yt = Value.fresh ~loc x t in
              let ctx = Context.add_bound x yt ctx in
              let t = Tt.abstract_ty ys 0 t in
              fold ctx (y::ys) (xts @ [(x,t)]) abs)
        end
    in
      fold ctx [] [] abs

  | Syntax.Spine (e, []) ->
    let e, t = expr ctx e in
      Value.Return (e, t)

  | Syntax.Spine (e, cs) ->
    let e, t = expr ctx e in
    spine ~loc ctx e t cs

  | Syntax.Prod (abs, c) ->
    let rec fold ctx ys xts = function
      | [] ->
         infer_ty ctx c
           (fun u ->
            let u = Tt.abstract_ty ys 0 u in
            let e = Tt.mk_prod ~loc xts u
            and t = Tt.mk_type_ty ~loc in
            Value.Return (e, t))
      | (x,t) :: abs ->
        let t = expr_ty ctx t in
        let y, yt = Value.fresh ~loc x t in
        let ctx = Context.add_bound x yt ctx in
        let t = Tt.abstract_ty ys 0 t in
          fold ctx (y::ys) (xts @ [(x,t)]) abs
    in
      fold ctx [] [] abs

  | Syntax.Eq (c1, c2) ->
     infer ctx c1 >>=
       (fun (e1, t1) ->
        check ctx c2 t1 >>=
          (fun (e2, _) -> 
           let t = Tt.mk_eq ~loc t1 e1 e2 in
             Value.Return (t, Tt.typ)))

  | Syntax.Refl c ->
     infer ctx c >>=
       (fun (e, t) ->
        let e' = Tt.mk_refl ~loc t e
        and t' = Tt.mk_eq_ty ~loc t e e
        in Value.Return (e', t'))

  | Syntax.Bracket c ->
    infer_ty ctx c
      (fun t ->
       let t = Tt.mk_bracket ~loc t in
       Value.Return (t, Tt.typ))

  | Syntax.Inhab ->
    Error.typing ~loc "cannot infer the type of []"

and check ctx ((c',loc) as c) t : Value.result =
  let return e = Value.Return (e, t) in

  match c' with

  | Syntax.Return _
  | Syntax.PrimApp _
  | Syntax.Prod _
  | Syntax.Eq _
  | Syntax.Spine _
  | Syntax.Bracket _  ->
    (** this is the [check-infer] rule, which applies for all term formers "foo"
        that don't have a "check-foo" rule *)

    infer ctx c >>=
      (fun (e, t') ->
       if Equal.equal_ty ctx t t'
       then return e
       else Error.typing ~loc:(snd e)
                         "this expression should have type@ %t@ but has type@ %t"
                         (print_ty ctx t) (print_ty ctx t'))

  | Syntax.Operation (op, e) ->
     let v = expr ctx e
     and k (e', t') = 
       if Equal.equal_ty ctx t t'
       then return e'
       else Error.typing ~loc:(snd e')
                         "this expression should have type@ %t@ but has type@ %t"
                         (print_ty ctx t) (print_ty ctx t')
     in
       Value.Operation (op, v, k)

  | Syntax.Let (xcs, c) ->
     let_bind ctx xcs
              (fun ctx ->
               (* We have here a sanity check, namely that [t] does not contain any
                  de Bruijn incides. If it did, we would have to shift it. *)
                  let (Tt.Ty (_, loc) as t') = Tt.shift_ty (List.length xcs) 0 t in
                    if not (Equal.alpha_equal_ty t t') then
                      Error.fatal ~loc "Type %t contains de Bruijn indices in a let-binding" (print_ty ctx t) ;
                 check ctx c t')

  | Syntax.Beta (xscs, c) ->
     beta_bind ctx xscs (fun ctx -> check ctx c t)

  | Syntax.Eta (xscs, c) ->
    eta_bind ctx xscs (fun ctx -> check ctx c t)

  | Syntax.Hint (xscs, c) ->
    hint_bind ctx xscs (fun ctx -> check ctx c t)

  | Syntax.Inhabit (xscs, c) ->
    inhabit_bind ctx xscs (fun ctx -> check ctx c t)

  | Syntax.Unhint (xs, c) ->
    let ctx = Context.unhint xs ctx in
    check ctx c t

  | Syntax.Whnf c ->
    let e = check ctx c t in
    Equal.whnf ctx e

  | Syntax.Ascribe (c, t') ->
    let t'' = expr_ty ctx t' in
    (* checking the types for equality right away like this allows to fail
       faster than going through check-infer. *)
    if Equal.equal_ty ctx t'' t
    then check ctx c t''
    else Error.typing ~loc:(snd t')
        "this type should be equal to@ %t" (print_ty ctx t)

  | Syntax.Lambda (abs, c) ->
    check_lambda ctx loc t abs c

  | Syntax.Refl c ->
    let abs, (t', e1, e2) = Equal.as_universal_eq ctx t in
    assert (abs = []) ;
    check ctx c t' >>=
      (fun (e, _) -> 
       let err e' = Error.typing ~loc
                      "failed to check that the term@ %t is equal to@ %t"
                      (print_term ctx e) (print_term ctx e') in
       if not @@ Equal.equal ctx e e1 t'
       then err e1
       else if not @@ Equal.equal ctx e e2 t'
            then err e2
            else return (Tt.mk_refl ~loc t' e))

  | Syntax.Inhab ->
    begin match Equal.as_bracket ctx t with
      | Some t' ->
        begin match Equal.inhabit_bracket ~subgoals:true ~loc ctx t' with
          | Some _ -> return (Tt.mk_inhab ~loc)
          | None -> Error.typing ~loc "do not know how to inhabit %t"
                      (print_ty ctx t')
        end
      | None -> Error.typing ~loc "[] has a bracket type and not %t"
                  (print_ty ctx t)
    end

and check_lambda ctx loc t abs c =
<<<<<<< HEAD
  let return e = Value.Return (e, t) in

  let (zus, v) = match Equal.as_prod ctx t with
    | Some x -> x
    | None -> Error.typing ~loc
                "this type %t should be a product" (print_ty ctx t)
  in
=======
  match Equal.as_prod ctx t with
  | None ->
     (* try to infer and check equality. this might not be the end of the
       story, [as_*] could be operations *)
     (* for instance, an alternative would be to make a fresh pi-type and check
       whether the type at hand [t] is equal to the fresh pi by a general hint,
       and then continue with that one *)

     (* XXX this generalisation should be done also in [fold] below and in
        [spine], same for other [as_*] functions  *)

    Print.debug "%t is not a product, switching to infer" (Tt.print_ty [] t);
    let Value.Return (e',t') = infer ctx ((Syntax.Lambda (abs, c)), loc) in
    if Equal.equal_ty ctx t t'
    then e'
    else

      (* Error.typing ~loc:(snd e') *)
      (*   "this expression should have type@ %t@ but has type@ %t" *)
      (*   (print_ty ctx t) (print_ty ctx t') *)

      Error.typing ~loc
        "this type %t should be a product" (print_ty ctx t)

    | Some (zus, v) ->

>>>>>>> eae4b6fe

  (** [ys] are what got added to the environment, [zus] come from the type
      [t] we're checking against, [abs] from the binder, [xts] are what
      should be used to check the body *)
  let rec fold ctx ys zs xts abs zus v =
    match abs, zus with
    | (x,t)::abs, (z,u)::zus ->

      (* let u = u[x_k-1/z_k-1] in *)
      let u = Tt.unabstract_ty ys 0 u in

      let k t =
        let y, yt = Value.fresh ~loc x t in
        let ctx = Context.add_bound x yt ctx in
        let t = Tt.abstract_ty ys 0 t in
        fold ctx (y::ys) (z::zs) ((x,t)::xts) abs zus v
      in

      begin match t with
        | None ->
           Print.debug "untagged arg %t in lambda, using %t as type"
             (Name.print x)
             (print_ty ctx u);
           k u
        | Some t ->
           check_ty ctx t >>=
             (fun (e, _) ->
              let t = Tt.ty e in
                if Equal.equal_ty ctx t u
                then k t
                else Error.typing ~loc
                       "in this lambda, the variable %t should have a type equal to@ \
                        %t\nFound type@ %t"
                       (Name.print x) (print_ty ctx u) (print_ty ctx t))
      end

    | [], [] ->
      (* let u = u[x_k-1/z_k-1] in *)
      let v' = Tt.unabstract_ty ys 0 v in
      check ctx c v' >>=
        (fun (e, _) ->
         let e = Tt.abstract ys 0 e in
         let xts = List.rev xts in
         return (Tt.mk_lambda ~loc xts e v))

    | [], _::_ ->
      let v = Tt.mk_prod_ty ~loc zus v in
      let v' = Tt.unabstract_ty ys 0 v in
      check ctx c v' >>=
       (fun (e, _) ->
        let e = Tt.abstract ys 0 e in
        let xts = List.rev xts in
        return (Tt.mk_lambda ~loc xts e v))

    | _::_, [] ->
      let v = Equal.as_prod ctx v in
      begin match v with
      | None ->
        Error.typing ~loc
          "tried to check against a type with a too short abstraction@ %t"
          (print_ty ctx t)
      | Some (zus, v) -> fold ctx ys zs xts abs zus v
      end
  in
  fold ctx [] [] [] abs zus v


(** Suppose [e] has type [t], and [cs] is a list of computations [c1, ..., cn].
    Then [spine ctx e t cs] computes [xeus], [u] and [v] such that we can make
    a spine from [e], [xeus] and [u], and the type of the resulting expression
    is [v].
  *)
and spine ~loc ctx e t cs =
  (*** XXX Investigate possible use of Equal.as_deep_prod here: it costs more
       but generates possibly longer spines. *)
  let (xts, t) =
    begin match Equal.as_prod ctx t with
      | Some (xts, t) -> xts, t
      | None -> Error.typing ~loc "this expression is applied but it is not a function"
    end
  in
  let rec fold es xus xts cs =
  match xts, cs with
  | xts, [] ->
      let u = Tt.mk_prod_ty ~loc xts t in
      let e = Tt.mk_spine ~loc e xus u (List.rev es)
      and v = Tt.instantiate_ty es 0 u in
      Value.Return (e, v)
  | (x,t)::xts, c::cs ->
      check ctx c (Tt.instantiate_ty es 0 t) >>=
        (fun (e, _) ->
         let u = t in
         fold (e :: es) (xus @ [(x, u)]) xts cs)
  | [], ((_ :: _) as cs) ->
      let e = Tt.mk_spine ~loc e xus t (List.rev es)
      and t = Tt.instantiate_ty es 0 t in
      spine ~loc ctx e t cs
  in
  fold [] [] xts cs

and let_bind ctx xcs k =
  let rec fold ctx' = function
    | [] -> k ctx'
    | (x,c) :: xcs ->
       (* NB: must use [ctx] in [infer ctx c], not [ctx'] because this is parallel let *)
       (infer ctx c) >>= (fun v ->
                          let ctx' = Context.add_bound x v ctx' in
                            fold ctx' xcs)
  in
    fold ctx xcs

and beta_bind ctx xscs k =
  let rec fold xshs = function
    | (xs, ((_,loc) as c)) :: xscs ->
       infer ctx c >>=
         (fun (_, t) ->
          let (xts, (t, e1, e2)) = Equal.as_universal_eq ctx t in
            let h = Hint.mk_beta ~loc ctx (xts, (t, e1, e2)) in
              fold ((xs, h) :: xshs) xscs)
    | [] -> let ctx = Context.add_betas xshs ctx in
      Print.debug "Installed beta hints@ %t"
          (Print.sequence (fun (tags, (_, h)) ppf ->
            Print.print ppf "@[tags: %s ;@ hint: %t@]"
              (String.concat " " tags)
              (Pattern.print_beta_hint [] h)) "," xshs);
      k ctx
  in fold [] xscs

and eta_bind ctx xscs k =
  let rec fold xshs = function
    | (xs, ((_,loc) as c)) :: xscs ->
       infer ctx c >>=
         (fun (_, t) ->
          let (xts, (t, e1, e2)) = Equal.as_universal_eq ctx t in
            let h = Hint.mk_eta ~loc ctx (xts, (t, e1, e2)) in
              fold ((xs, h) :: xshs) xscs)
    | [] -> let ctx = Context.add_etas xshs ctx in
      Print.debug "Installed eta hints@ %t"
        (Print.sequence (fun (tags, (_, h)) ppf ->
             Print.print ppf "@[tags: %s ;@ hint: %t@]"
               (String.concat " " tags)
               (Pattern.print_eta_hint [] h)) "," xshs);
      k ctx
  in fold [] xscs

and hint_bind ctx xscs k =
  let rec fold xshs = function
    | (xs, ((_,loc) as c)) :: xscs ->
       infer ctx c >>=
         (fun (_, t) ->
          let (xts, (t, e1, e2)) = Equal.as_universal_eq ctx t in
            let h = Hint.mk_general ~loc ctx (xts, (t, e1, e2)) in
              fold ((xs, h) :: xshs) xscs)
    | [] -> let ctx = Context.add_generals xshs ctx in
      Print.debug "Installed hints@ %t"
        (Print.sequence (fun (tags, (k, h)) ppf ->
             Print.print ppf "@[tags: %s ; keys: %t ;@ hint: %t@]"
               (String.concat " " tags)
               (Pattern.print_general_key k)
               (Pattern.print_hint [] h)) "," xshs);
      k ctx
  in fold [] xscs

and inhabit_bind ctx xscs k =
  let rec fold xshs = function
    | (xs, ((_,loc) as c)) :: xscs ->
       infer ctx c >>=
         (fun (_, t) ->
          let xts, t = Equal.as_universal_bracket ctx t in
            let h = Hint.mk_inhabit ~loc ctx (xts, t) in
              fold ((xs, h) :: xshs) xscs)
    | [] -> let ctx = Context.add_inhabits xshs ctx in
      Print.debug "Installed inhabit hints@ %t"
        (Print.sequence (fun (tags, (_, h)) ppf ->
             Print.print ppf "@[tags: %s ;@ hint: %t@]"
               (String.concat " " tags)
               (Pattern.print_inhabit_hint [] h)) "," xshs);
      k ctx
  in fold [] xscs

and expr_ty ctx ((_,loc) as e) =
  let (e, t) = expr ctx e
  in
    if Equal.equal_ty ctx t Tt.typ
    then Tt.ty e
    else
      Error.runtime ~loc
        "this expression should be a type but its type is %t"
        (print_ty ctx t)

and check_ty ctx ((_,loc) as c) =
  check ctx c Tt.typ

and infer_ty ctx c k =
  check ctx c Tt.typ >>= (fun (e, _) -> k (Tt.ty e))
          
let comp = infer

let comp_value ctx ((_,loc) as c) =
  let r = comp ctx c in
  Value.to_value ~loc r

let ty ctx ((_,loc) as c) =
  let r = check ctx c Tt.typ in
  let (e, _) = Value.to_value ~loc r in
    Tt.ty e<|MERGE_RESOLUTION|>--- conflicted
+++ resolved
@@ -58,12 +58,11 @@
     infer ctx c
 
   | Syntax.Whnf c ->
-    begin match infer ctx c with
-    | Value.Return (e, Tt.Ty t) ->
+    infer ctx c >>= 
+    (fun (e, Tt.Ty t) ->
       let e = Equal.whnf ctx e
       and t = Equal.whnf ctx t in
-      Value.Return (e, Tt.ty t)
-    end
+      Value.Return (e, Tt.ty t))
 
   | Syntax.Ascribe (c, t) ->
      let t = expr_ty ctx t in
@@ -100,6 +99,162 @@
     fold [] yts cs
 
   | Syntax.Lambda (abs, c) ->
+    infer_lambda ctx loc abs c
+
+  | Syntax.Spine (e, []) ->
+    let e, t = expr ctx e in
+      Value.Return (e, t)
+
+  | Syntax.Spine (e, cs) ->
+    let e, t = expr ctx e in
+    spine ~loc ctx e t cs
+
+  | Syntax.Prod (abs, c) ->
+    let rec fold ctx ys xts = function
+      | [] ->
+         infer_ty ctx c
+           (fun u ->
+            let u = Tt.abstract_ty ys 0 u in
+            let e = Tt.mk_prod ~loc xts u
+            and t = Tt.mk_type_ty ~loc in
+            Value.Return (e, t))
+      | (x,t) :: abs ->
+        let t = expr_ty ctx t in
+        let y, yt = Value.fresh ~loc x t in
+        let ctx = Context.add_bound x yt ctx in
+        let t = Tt.abstract_ty ys 0 t in
+          fold ctx (y::ys) (xts @ [(x,t)]) abs
+    in
+      fold ctx [] [] abs
+
+  | Syntax.Eq (c1, c2) ->
+     infer ctx c1 >>=
+       (fun (e1, t1) ->
+        check ctx c2 t1 >>=
+          (fun (e2, _) -> 
+           let t = Tt.mk_eq ~loc t1 e1 e2 in
+             Value.Return (t, Tt.typ)))
+
+  | Syntax.Refl c ->
+     infer ctx c >>=
+       (fun (e, t) ->
+        let e' = Tt.mk_refl ~loc t e
+        and t' = Tt.mk_eq_ty ~loc t e e
+        in Value.Return (e', t'))
+
+  | Syntax.Bracket c ->
+    infer_ty ctx c
+      (fun t ->
+       let t = Tt.mk_bracket ~loc t in
+       Value.Return (t, Tt.typ))
+
+  | Syntax.Inhab ->
+    Error.typing ~loc "cannot infer the type of []"
+
+and check ctx ((c',loc) as c) t : Value.result =
+  let return e = Value.Return (e, t) in
+
+  match c' with
+
+  | Syntax.Return _
+  | Syntax.PrimApp _
+  | Syntax.Prod _
+  | Syntax.Eq _
+  | Syntax.Spine _
+  | Syntax.Bracket _  ->
+    (** this is the [check-infer] rule, which applies for all term formers "foo"
+        that don't have a "check-foo" rule *)
+
+    infer ctx c >>=
+      (fun (e, t') ->
+       if Equal.equal_ty ctx t t'
+       then return e
+       else Error.typing ~loc:(snd e)
+                         "this expression should have type@ %t@ but has type@ %t"
+                         (print_ty ctx t) (print_ty ctx t'))
+
+  | Syntax.Operation (op, e) ->
+     let v = expr ctx e
+     and k (e', t') = 
+       if Equal.equal_ty ctx t t'
+       then return e'
+       else Error.typing ~loc:(snd e')
+                         "this expression should have type@ %t@ but has type@ %t"
+                         (print_ty ctx t) (print_ty ctx t')
+     in
+       Value.Operation (op, v, k)
+
+  | Syntax.Let (xcs, c) ->
+     let_bind ctx xcs
+              (fun ctx ->
+               (* We have here a sanity check, namely that [t] does not contain any
+                  de Bruijn incides. If it did, we would have to shift it. *)
+                  let (Tt.Ty (_, loc) as t') = Tt.shift_ty (List.length xcs) 0 t in
+                    if not (Equal.alpha_equal_ty t t') then
+                      Error.fatal ~loc "Type %t contains de Bruijn indices in a let-binding" (print_ty ctx t) ;
+                 check ctx c t')
+
+  | Syntax.Beta (xscs, c) ->
+     beta_bind ctx xscs (fun ctx -> check ctx c t)
+
+  | Syntax.Eta (xscs, c) ->
+    eta_bind ctx xscs (fun ctx -> check ctx c t)
+
+  | Syntax.Hint (xscs, c) ->
+    hint_bind ctx xscs (fun ctx -> check ctx c t)
+
+  | Syntax.Inhabit (xscs, c) ->
+    inhabit_bind ctx xscs (fun ctx -> check ctx c t)
+
+  | Syntax.Unhint (xs, c) ->
+    let ctx = Context.unhint xs ctx in
+    check ctx c t
+
+  | Syntax.Whnf c ->
+    check ctx c t >>=
+    (fun (e, _) ->
+       let e = Equal.whnf ctx e in
+       return e)
+
+  | Syntax.Ascribe (c, t') ->
+    let t'' = expr_ty ctx t' in
+    (* checking the types for equality right away like this allows to fail
+       faster than going through check-infer. *)
+    if Equal.equal_ty ctx t'' t
+    then check ctx c t''
+    else Error.typing ~loc:(snd t')
+        "this type should be equal to@ %t" (print_ty ctx t)
+
+  | Syntax.Lambda (abs, c) ->
+    check_lambda ctx loc t abs c
+
+  | Syntax.Refl c ->
+    let abs, (t', e1, e2) = Equal.as_universal_eq ctx t in
+    assert (abs = []) ;
+    check ctx c t' >>=
+      (fun (e, _) -> 
+       let err e' = Error.typing ~loc
+                      "failed to check that the term@ %t is equal to@ %t"
+                      (print_term ctx e) (print_term ctx e') in
+       if not @@ Equal.equal ctx e e1 t'
+       then err e1
+       else if not @@ Equal.equal ctx e e2 t'
+            then err e2
+            else return (Tt.mk_refl ~loc t' e))
+
+  | Syntax.Inhab ->
+    begin match Equal.as_bracket ctx t with
+      | Some t' ->
+        begin match Equal.inhabit_bracket ~subgoals:true ~loc ctx t' with
+          | Some _ -> return (Tt.mk_inhab ~loc)
+          | None -> Error.typing ~loc "do not know how to inhabit %t"
+                      (print_ty ctx t')
+        end
+      | None -> Error.typing ~loc "[] has a bracket type and not %t"
+                  (print_ty ctx t)
+    end
+
+and infer_lambda ctx loc abs c =
     let rec fold ctx ys xts = function
       | [] ->
          infer ctx c >>= 
@@ -125,169 +280,18 @@
     in
       fold ctx [] [] abs
 
-  | Syntax.Spine (e, []) ->
-    let e, t = expr ctx e in
-      Value.Return (e, t)
-
-  | Syntax.Spine (e, cs) ->
-    let e, t = expr ctx e in
-    spine ~loc ctx e t cs
-
-  | Syntax.Prod (abs, c) ->
-    let rec fold ctx ys xts = function
-      | [] ->
-         infer_ty ctx c
-           (fun u ->
-            let u = Tt.abstract_ty ys 0 u in
-            let e = Tt.mk_prod ~loc xts u
-            and t = Tt.mk_type_ty ~loc in
-            Value.Return (e, t))
-      | (x,t) :: abs ->
-        let t = expr_ty ctx t in
-        let y, yt = Value.fresh ~loc x t in
-        let ctx = Context.add_bound x yt ctx in
-        let t = Tt.abstract_ty ys 0 t in
-          fold ctx (y::ys) (xts @ [(x,t)]) abs
-    in
-      fold ctx [] [] abs
-
-  | Syntax.Eq (c1, c2) ->
-     infer ctx c1 >>=
-       (fun (e1, t1) ->
-        check ctx c2 t1 >>=
-          (fun (e2, _) -> 
-           let t = Tt.mk_eq ~loc t1 e1 e2 in
-             Value.Return (t, Tt.typ)))
-
-  | Syntax.Refl c ->
-     infer ctx c >>=
-       (fun (e, t) ->
-        let e' = Tt.mk_refl ~loc t e
-        and t' = Tt.mk_eq_ty ~loc t e e
-        in Value.Return (e', t'))
-
-  | Syntax.Bracket c ->
-    infer_ty ctx c
-      (fun t ->
-       let t = Tt.mk_bracket ~loc t in
-       Value.Return (t, Tt.typ))
-
-  | Syntax.Inhab ->
-    Error.typing ~loc "cannot infer the type of []"
-
-and check ctx ((c',loc) as c) t : Value.result =
+and check_lambda ctx loc t abs c =
+  (* If the abstractions are fully annotated with types then we
+     infer the type of the lambda and compare it to [t],
+     otherwise we express [t] as a product and descend into
+     the abstraction. *)
+
+  let all_tagged = List.for_all (function (_, None) -> false | (_, Some _) -> true) abs in
+
   let return e = Value.Return (e, t) in
 
-  match c' with
-
-  | Syntax.Return _
-  | Syntax.PrimApp _
-  | Syntax.Prod _
-  | Syntax.Eq _
-  | Syntax.Spine _
-  | Syntax.Bracket _  ->
-    (** this is the [check-infer] rule, which applies for all term formers "foo"
-        that don't have a "check-foo" rule *)
-
-    infer ctx c >>=
-      (fun (e, t') ->
-       if Equal.equal_ty ctx t t'
-       then return e
-       else Error.typing ~loc:(snd e)
-                         "this expression should have type@ %t@ but has type@ %t"
-                         (print_ty ctx t) (print_ty ctx t'))
-
-  | Syntax.Operation (op, e) ->
-     let v = expr ctx e
-     and k (e', t') = 
-       if Equal.equal_ty ctx t t'
-       then return e'
-       else Error.typing ~loc:(snd e')
-                         "this expression should have type@ %t@ but has type@ %t"
-                         (print_ty ctx t) (print_ty ctx t')
-     in
-       Value.Operation (op, v, k)
-
-  | Syntax.Let (xcs, c) ->
-     let_bind ctx xcs
-              (fun ctx ->
-               (* We have here a sanity check, namely that [t] does not contain any
-                  de Bruijn incides. If it did, we would have to shift it. *)
-                  let (Tt.Ty (_, loc) as t') = Tt.shift_ty (List.length xcs) 0 t in
-                    if not (Equal.alpha_equal_ty t t') then
-                      Error.fatal ~loc "Type %t contains de Bruijn indices in a let-binding" (print_ty ctx t) ;
-                 check ctx c t')
-
-  | Syntax.Beta (xscs, c) ->
-     beta_bind ctx xscs (fun ctx -> check ctx c t)
-
-  | Syntax.Eta (xscs, c) ->
-    eta_bind ctx xscs (fun ctx -> check ctx c t)
-
-  | Syntax.Hint (xscs, c) ->
-    hint_bind ctx xscs (fun ctx -> check ctx c t)
-
-  | Syntax.Inhabit (xscs, c) ->
-    inhabit_bind ctx xscs (fun ctx -> check ctx c t)
-
-  | Syntax.Unhint (xs, c) ->
-    let ctx = Context.unhint xs ctx in
-    check ctx c t
-
-  | Syntax.Whnf c ->
-    let e = check ctx c t in
-    Equal.whnf ctx e
-
-  | Syntax.Ascribe (c, t') ->
-    let t'' = expr_ty ctx t' in
-    (* checking the types for equality right away like this allows to fail
-       faster than going through check-infer. *)
-    if Equal.equal_ty ctx t'' t
-    then check ctx c t''
-    else Error.typing ~loc:(snd t')
-        "this type should be equal to@ %t" (print_ty ctx t)
-
-  | Syntax.Lambda (abs, c) ->
-    check_lambda ctx loc t abs c
-
-  | Syntax.Refl c ->
-    let abs, (t', e1, e2) = Equal.as_universal_eq ctx t in
-    assert (abs = []) ;
-    check ctx c t' >>=
-      (fun (e, _) -> 
-       let err e' = Error.typing ~loc
-                      "failed to check that the term@ %t is equal to@ %t"
-                      (print_term ctx e) (print_term ctx e') in
-       if not @@ Equal.equal ctx e e1 t'
-       then err e1
-       else if not @@ Equal.equal ctx e e2 t'
-            then err e2
-            else return (Tt.mk_refl ~loc t' e))
-
-  | Syntax.Inhab ->
-    begin match Equal.as_bracket ctx t with
-      | Some t' ->
-        begin match Equal.inhabit_bracket ~subgoals:true ~loc ctx t' with
-          | Some _ -> return (Tt.mk_inhab ~loc)
-          | None -> Error.typing ~loc "do not know how to inhabit %t"
-                      (print_ty ctx t')
-        end
-      | None -> Error.typing ~loc "[] has a bracket type and not %t"
-                  (print_ty ctx t)
-    end
-
-and check_lambda ctx loc t abs c =
-<<<<<<< HEAD
-  let return e = Value.Return (e, t) in
-
-  let (zus, v) = match Equal.as_prod ctx t with
-    | Some x -> x
-    | None -> Error.typing ~loc
-                "this type %t should be a product" (print_ty ctx t)
-  in
-=======
-  match Equal.as_prod ctx t with
-  | None ->
+  if all_tagged then
+    begin
      (* try to infer and check equality. this might not be the end of the
        story, [as_*] could be operations *)
      (* for instance, an alternative would be to make a fresh pi-type and check
@@ -297,88 +301,86 @@
      (* XXX this generalisation should be done also in [fold] below and in
         [spine], same for other [as_*] functions  *)
 
-    Print.debug "%t is not a product, switching to infer" (Tt.print_ty [] t);
-    let Value.Return (e',t') = infer ctx ((Syntax.Lambda (abs, c)), loc) in
-    if Equal.equal_ty ctx t t'
-    then e'
-    else
-
-      (* Error.typing ~loc:(snd e') *)
-      (*   "this expression should have type@ %t@ but has type@ %t" *)
-      (*   (print_ty ctx t) (print_ty ctx t') *)
-
-      Error.typing ~loc
-        "this type %t should be a product" (print_ty ctx t)
-
-    | Some (zus, v) ->
-
->>>>>>> eae4b6fe
-
-  (** [ys] are what got added to the environment, [zus] come from the type
-      [t] we're checking against, [abs] from the binder, [xts] are what
-      should be used to check the body *)
-  let rec fold ctx ys zs xts abs zus v =
-    match abs, zus with
-    | (x,t)::abs, (z,u)::zus ->
-
-      (* let u = u[x_k-1/z_k-1] in *)
-      let u = Tt.unabstract_ty ys 0 u in
-
-      let k t =
-        let y, yt = Value.fresh ~loc x t in
-        let ctx = Context.add_bound x yt ctx in
-        let t = Tt.abstract_ty ys 0 t in
-        fold ctx (y::ys) (z::zs) ((x,t)::xts) abs zus v
+      infer_lambda ctx loc abs c >>=
+      (fun (e', t') ->
+         if Equal.equal_ty ctx t t'
+         then return e'
+         else Error.typing ~loc
+               "this expression is an abstraction but should have type %t" (print_ty ctx t))
+    end
+  else (* not all_tagged *)
+    begin
+      let (zus, v) = match Equal.as_prod ctx t with
+        | Some x -> x
+        | None -> Error.typing ~loc
+                    "this type %t should be a product" (print_ty ctx t)
       in
 
-      begin match t with
-        | None ->
-           Print.debug "untagged arg %t in lambda, using %t as type"
-             (Name.print x)
-             (print_ty ctx u);
-           k u
-        | Some t ->
-           check_ty ctx t >>=
-             (fun (e, _) ->
-              let t = Tt.ty e in
-                if Equal.equal_ty ctx t u
-                then k t
-                else Error.typing ~loc
-                       "in this lambda, the variable %t should have a type equal to@ \
-                        %t\nFound type@ %t"
-                       (Name.print x) (print_ty ctx u) (print_ty ctx t))
-      end
-
-    | [], [] ->
-      (* let u = u[x_k-1/z_k-1] in *)
-      let v' = Tt.unabstract_ty ys 0 v in
-      check ctx c v' >>=
-        (fun (e, _) ->
-         let e = Tt.abstract ys 0 e in
-         let xts = List.rev xts in
-         return (Tt.mk_lambda ~loc xts e v))
-
-    | [], _::_ ->
-      let v = Tt.mk_prod_ty ~loc zus v in
-      let v' = Tt.unabstract_ty ys 0 v in
-      check ctx c v' >>=
-       (fun (e, _) ->
-        let e = Tt.abstract ys 0 e in
-        let xts = List.rev xts in
-        return (Tt.mk_lambda ~loc xts e v))
-
-    | _::_, [] ->
-      let v = Equal.as_prod ctx v in
-      begin match v with
-      | None ->
-        Error.typing ~loc
-          "tried to check against a type with a too short abstraction@ %t"
-          (print_ty ctx t)
-      | Some (zus, v) -> fold ctx ys zs xts abs zus v
-      end
-  in
-  fold ctx [] [] [] abs zus v
-
+      (** [ys] are what got added to the environment, [zus] come from the type
+          [t] we're checking against, [abs] from the binder, [xts] are what
+          should be used to check the body *)
+      let rec fold ctx ys zs xts abs zus v =
+        match abs, zus with
+        | (x,t)::abs, (z,u)::zus ->
+
+          (* let u = u[x_k-1/z_k-1] in *)
+          let u = Tt.unabstract_ty ys 0 u in
+
+          let k t =
+            let y, yt = Value.fresh ~loc x t in
+            let ctx = Context.add_bound x yt ctx in
+            let t = Tt.abstract_ty ys 0 t in
+            fold ctx (y::ys) (z::zs) ((x,t)::xts) abs zus v
+          in
+
+          begin match t with
+            | None ->
+              Print.debug "untagged arg %t in lambda, using %t as type"
+                (Name.print x)
+                (print_ty ctx u);
+              k u
+            | Some t ->
+              check_ty ctx t >>=
+              (fun (e, _) ->
+                 let t = Tt.ty e in
+                 if Equal.equal_ty ctx t u
+                 then k t
+                 else Error.typing ~loc
+                     "in this lambda, the variable %t should have a type equal to@ \
+                      %t\nFound type@ %t"
+                     (Name.print x) (print_ty ctx u) (print_ty ctx t))
+          end
+
+        | [], [] ->
+          (* let u = u[x_k-1/z_k-1] in *)
+          let v' = Tt.unabstract_ty ys 0 v in
+          check ctx c v' >>=
+          (fun (e, _) ->
+             let e = Tt.abstract ys 0 e in
+             let xts = List.rev xts in
+             return (Tt.mk_lambda ~loc xts e v))
+
+        | [], _::_ ->
+          let v = Tt.mk_prod_ty ~loc zus v in
+          let v' = Tt.unabstract_ty ys 0 v in
+          check ctx c v' >>=
+          (fun (e, _) ->
+             let e = Tt.abstract ys 0 e in
+             let xts = List.rev xts in
+             return (Tt.mk_lambda ~loc xts e v))
+
+        | _::_, [] ->
+          let v = Equal.as_prod ctx v in
+          begin match v with
+            | None ->
+              Error.typing ~loc
+                "tried to check against a type with a too short abstraction@ %t"
+                (print_ty ctx t)
+            | Some (zus, v) -> fold ctx ys zs xts abs zus v
+          end
+      in
+      fold ctx [] [] [] abs zus v
+    end (* not all_tagged *)
 
 (** Suppose [e] has type [t], and [cs] is a list of computations [c1, ..., cn].
     Then [spine ctx e t cs] computes [xeus], [u] and [v] such that we can make
