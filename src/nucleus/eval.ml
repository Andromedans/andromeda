--- conflicted
+++ resolved
@@ -244,12 +244,9 @@
      Value.return_term et'
 
   | Syntax.Signature (s,xcs) ->
-<<<<<<< HEAD
-=======
     (* [vs] are the result,
        [es] instantiate types,
        [ys:ts] are assumed for unconstrained fields *)
->>>>>>> 3c874350
     let rec fold ctx vs es ys ts = function
       | [] ->
         let vs = List.rev vs in
@@ -258,11 +255,7 @@
         let s = Tt.mk_signature_ty ~loc (s,vs) in
         let j = Jdg.term_of_ty (Jdg.mk_ty ctx s) in
         Value.return_term j
-<<<<<<< HEAD
-      | ((_,_,t),(x,mc))::rem ->
-=======
       | ((_,_,t),Some (x,mc))::rem ->
->>>>>>> 3c874350
         let t = Tt.instantiate_ty es t in
         let jt = Jdg.mk_ty ctx t in
         begin match mc with
@@ -271,44 +264,6 @@
             let je = Jdg.mk_term ctx e t in
             let e_abs = Tt.abstract ys e in
             Value.add_bound x (Value.mk_term je)
-<<<<<<< HEAD
-            (fold ctx ((x,Some e_abs) :: vs) (e::es) ys ts rem)
-          | None ->
-            Value.add_abstracting ~loc x jt (fun ctx y ->
-            let ey = Tt.mk_atom ~loc y in
-            fold ctx ((x,None)::vs) (ey::es) (y::ys) (t::ts) rem)
-        end
-    in
-    Value.lookup_signature ~loc s >>= fun def ->
-    fold Context.empty [] [] [] [] (List.combine def xcs)
-
-  | Syntax.Structure (s, xcs) ->
-    (* In infer mode the structure must be fully specified. *)
-    let rec fold ctx nones es xcs lxts =
-      match xcs, lxts with
-        | [], [] ->
-          let es = List.rev es in
-          let s = (s,List.rev nones) in
-          let str = Tt.mk_structure ~loc s es in
-          let t_str = Tt.mk_signature_ty ~loc s in
-          let j_str = Jdg.mk_term ctx str t_str in
-          Value.return_term j_str
-
-        | (x, Some c) :: xcs, (_, _, t) :: lxts ->
-          let t_inst = Tt.instantiate_ty es t in
-          let jty = Jdg.mk_ty ctx t_inst in
-          check c jty >>= fun (ctx, e) ->
-          Value.add_bound x (Value.mk_term (Jdg.mk_term ctx e t_inst))
-          (fold ctx ((x,None)::nones) (e::es) xcs lxts)
-
-        | (_,None) :: _, (l,_,_) :: _ ->
-          Error.runtime ~loc "missing field value for %t" (Name.print_ident l)
-
-        | _::_, [] -> Error.typing ~loc "this structure has too many fields"
-        | [], _::_ -> Error.typing ~loc "this structure has too few fields"
-    in
-    Value.lookup_signature ~loc s >>= fun lxts ->
-=======
             (fold ctx ((Tt.Inr e_abs) :: vs) (e::es) ys ts rem)
           | None ->
             Value.add_abstracting ~loc x jt (fun ctx y ->
@@ -355,7 +310,6 @@
         | _::_, [] -> Error.typing ~loc "this structure has too many fields"
         | [], _::_ -> Error.typing ~loc "this structure has too few fields"
     in
->>>>>>> 3c874350
     fold Context.empty [] [] xcs lxts
 
   | Syntax.Projection (c,p) ->
@@ -418,11 +372,7 @@
   | Syntax.GenSig (c1,c2) ->
     check_ty c1 >>= fun j1 ->
     Equal.Monad.run (Equal.as_signature j1) >>= fun ((_,(s,shares)),_) ->
-<<<<<<< HEAD
-    if List.for_all (fun (_,share) -> share = None) shares
-=======
     if List.for_all (function | Tt.Inl _ -> true | Tt.Inr _ -> false) shares
->>>>>>> 3c874350
     then
       infer c2 >>= as_list ~loc >>= fun xes ->
       Value.lookup_signature ~loc s >>= fun def ->
@@ -437,11 +387,7 @@
           Value.return_term j
         | (l,_,t)::def, xe::xes ->
           begin match Value.as_sum ~loc xe with
-<<<<<<< HEAD
-            | Value.Inl vx ->
-=======
             | Tt.Inl vx ->
->>>>>>> 3c874350
               as_atom ~loc vx >>= fun (ctx',y,ty) ->
               let t = Tt.instantiate_ty es t in
               (* TODO use handled equal? *)
@@ -451,31 +397,19 @@
                 let ctx = Context.join ~penv ~loc ctx ctx' in
                 let ey = Tt.mk_atom ~loc y in
                 let x = Name.ident_of_atom y in
-<<<<<<< HEAD
-                fold ctx ((x,None)::vs) (ey::es) (y::ys) (t::ts) def xes
-=======
                 fold ctx ((Tt.Inl x)::vs) (ey::es) (y::ys) (t::ts) def xes
->>>>>>> 3c874350
               else
                 Value.print_ty >>= fun pty ->
                 Error.typing ~loc "bad non-constraint for field %t: types %t and %t do not match"
                   (Name.print_ident l) (pty t) (pty ty)
-<<<<<<< HEAD
-            | Value.Inr ve ->
-=======
             | Tt.Inr ve ->
->>>>>>> 3c874350
               as_term ~loc ve >>= fun (Jdg.Term (ctx',e,te)) ->
               let t = Tt.instantiate_ty es t in
               require_equal_ty ~loc (Jdg.mk_ty ctx t) (Jdg.mk_ty ctx' te) >>= begin function
                 | Some (ctx,hyps) ->
                   let e = Tt.mention_atoms hyps e in
                   let e_abs = Tt.abstract ys e in
-<<<<<<< HEAD
-                  fold ctx ((l,Some e_abs) :: vs) (e::es) ys ts def xes
-=======
                   fold ctx ((Tt.Inr e_abs) :: vs) (e::es) ys ts def xes
->>>>>>> 3c874350
                 | None ->
                   Value.print_ty >>= fun pty ->
                   Error.typing ~loc "bad constraint for field %t: types %t and %t do not match"
@@ -502,11 +436,7 @@
         let e = Tt.mention_atoms hyps e in
         let j = Jdg.mk_term ctx e target in
         Value.return_term j
-<<<<<<< HEAD
-      | ((l,_,t),(_,None))::s_data,v::vs ->
-=======
       | ((l,_,t),Tt.Inl _)::s_data,v::vs ->
->>>>>>> 3c874350
         as_term ~loc v >>= fun (Jdg.Term (ctx',e,te)) ->
         let t = Tt.instantiate_ty es t in
         require_equal_ty ~loc (Jdg.mk_ty ctx t) (Jdg.mk_ty ctx' te) >>= begin function
@@ -518,17 +448,10 @@
             Error.typing ~loc "bad field %t: types %t and %t do not match"
               (Name.print_ident l) (pty t) (pty te)
         end
-<<<<<<< HEAD
-      | ((_,_,t),(_,Some e))::s_data, vs ->
-        let e = Tt.instantiate res e in
-        fold ctx res (e::es) vs s_data
-      | (_,(_,None))::_,[] ->
-=======
       | ((_,_,t),Tt.Inr e)::s_data, vs ->
         let e = Tt.instantiate res e in
         fold ctx res (e::es) vs s_data
       | (_,Tt.Inl _)::_,[] ->
->>>>>>> 3c874350
         Error.runtime ~loc "too few fields"
       | [], _::_ ->
         Error.runtime ~loc "too many fields"
@@ -618,43 +541,15 @@
     (** this is the [check-infer] rule, which applies for all term formers "foo"
         that don't have a "check-foo" rule *)
 
-<<<<<<< HEAD
-    infer c >>= as_term ~loc >>= fun (Jdg.Term (ctxe, e, t')) ->
-    require_equal_ty ~loc t_check (Jdg.mk_ty ctxe t') >>=
-      begin function
-        | Some (ctx, hyps) -> Value.return (ctx, Tt.mention_atoms hyps e)
-        | None ->
-           Value.print_term >>= fun pte ->
-           Value.print_ty >>= fun pty ->
-           Error.typing ~loc
-                        "the expression %t should have type@ %t@ but has type@ %t"
-                        (pte e) (pty t_check') (pty t')
-      end
-=======
     infer c >>= fun v ->
     check_default ~loc v t_check
->>>>>>> 3c874350
 
   | Syntax.Operation (op, cs) ->
     (* TODO why don't we List.rev vs? *)
      let rec fold vs = function
        | [] ->
-<<<<<<< HEAD
-          Value.operation_at op vs t_check >>= as_term ~loc >>= fun (Jdg.Term (ctxe, e', t')) ->
-          require_equal_ty ~loc t_check (Jdg.mk_ty ctxe t') >>=
-            begin function
-              | Some (ctx, hyps) -> Value.return (ctx, Tt.mention_atoms hyps e')
-              | None ->
-                 Value.print_term >>= fun pte ->
-                 Value.print_ty >>= fun pty ->
-                 Error.typing ~loc
-                              "the expression %t should have type@ %t@ but has type@ %t"
-                              (pte e') (pty t_check') (pty t')
-            end
-=======
           Value.operation op ~checking:t_check vs >>= fun v ->
           check_default ~loc v t_check
->>>>>>> 3c874350
        | c :: cs ->
           infer c >>= fun v ->
           fold (v :: vs) cs
@@ -723,42 +618,6 @@
                          (pte e) (pte e1)
      end
 
-<<<<<<< HEAD
-  | Syntax.Structure (s,xcs) ->
-    Equal.Monad.run (Equal.as_signature t_check) >>= fun ((ctx,((s',shares) as s_sig)),hyps) ->
-    if Name.eq_ident s s'
-    then
-      Value.lookup_signature ~loc s >>= fun s_def ->
-      (* [res] is only the explicit fields, [es] instantiates the types *)
-      let rec fold ctx res es = function
-        | [] ->
-          let res = List.rev res in
-          let e = Tt.mk_structure ~loc s_sig res in
-          let e = Tt.mention_atoms hyps e in
-          Value.return (ctx,e)
-        | ((_,_,t),(_,Some e),(x,None))::rem ->
-          let e = Tt.instantiate res e
-          and t = Tt.instantiate_ty es t in
-          let j = Jdg.mk_term ctx e t in
-          Value.add_bound x (Value.mk_term j)
-          (fold ctx res (e::es) rem)
-        | ((_,_,t),(_,None),(x,Some c))::rem ->
-          let t = Tt.instantiate_ty es t in
-          let jt = Jdg.mk_ty ctx t in
-          check c jt >>= fun (ctx,e) ->
-          let j = Jdg.mk_term ctx e t in
-          Value.add_bound x (Value.mk_term j)
-          (fold ctx (e::res) (e::es) rem)
-        | ((l,_,_),(_,None),(_,None))::rem ->
-          Error.runtime ~loc "Field %t must be specified" (Name.print_ident l)
-        | ((l,_,_),(_,Some _),(_,Some _))::rem ->
-          Error.runtime ~loc "Field %t is constrained and must not be specified" (Name.print_ident l)
-      in
-      fold ctx [] [] (list_combine3 s_def shares xcs)
-    else
-      Error.typing ~loc "This structure belongs to signature %t, but it should be in signature %t"
-        (Name.print_ident s) (Name.print_ident s')
-=======
   | Syntax.Structure lxcs ->
     Equal.Monad.run (Equal.as_signature t_check) >>= fun ((ctx,((s,shares) as s_sig)),hyps) ->
     Value.lookup_signature ~loc s >>= fun s_def ->
@@ -816,7 +675,6 @@
     in
     let fields = align [] (List.combine s_def shares) lxcs in
     fold ctx [] [] fields
->>>>>>> 3c874350
 
 and infer_lambda ~loc x u c =
   match u with
