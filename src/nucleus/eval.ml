(** Evaluation of computations *)

(** Auxiliary printing functions. *)

let print_term env e =
    let xs = Environment.used_names env in
      Tt.print_term xs e

let print_ty env t =
    let xs = Environment.used_names env in
      Tt.print_ty xs t

(** Notation for the monadic bind *)
let (>>=) = Value.bind

(** A filter that verifies the result is a term. *)
let as_term ~loc v =
  let e = Value.as_term ~loc v in
    Value.return e

(** A filter that verifies the result is a type. *)
let as_ty ~loc v =
  let t = Value.as_ty ~loc v in
    Value.return t

(** Evaluation of expressions. *)
let rec expr env (e',loc) =
  let close x c v =
    let env = Environment.add_bound x v env in
    infer env c
  in
  begin
    match e' with

    | Syntax.Bound i -> Environment.lookup_bound i env

    | Syntax.Type ->
       let e = Tt.mk_type ~loc in
       let t = Tt.mk_type_ty ~loc in
       let et = Judgement.mk_term Context.empty e t in
       Value.Term et

    | Syntax.Function (x, c) ->
       Value.Closure (close x c)

    | Syntax.Handler {Syntax.handler_val; handler_ops; handler_finally} ->
       let handler_val =
         begin match handler_val with
         | None -> None
         | Some (x, c) -> Some (close x c)
         end
       and handler_ops =
         begin
           let close2 x1 x2 c v1 v2 =
             let env = Environment.add_bound x1 v1 env in
             let env = Environment.add_bound x2 v2 env in
             infer env c
           in
           List.map (fun (op, (x, k, c)) -> (op, close2 x k c)) handler_ops
         end
       and handler_finally =
         begin match handler_finally with
         | None -> None
         | Some (x, c) -> Some (close x c)
         end
       in
       Value.Handler (Value.{handler_val; handler_ops; handler_finally})
  end

and expr_term env ((_,loc) as e) =
  match expr env e with
  (* | Value.Ty (Tt.Ty t) -> Judgement.mk_term t Tt.typ *)
  | Value.Ty _ -> Error.runtime ~loc "this expression should be a term but is a type"
  | Value.Term et -> et
  | Value.Handler _ -> Error.runtime ~loc "this expression should be a term but is a handler"
  | Value.Closure _ -> Error.runtime ~loc "this expression should be a term but is a handler"

(** Evaluate a computation -- infer mode. *)
and infer env (c',loc) =
  match c' with

  | Syntax.Return e ->
     let v = expr env e in
     Value.Return v

  | Syntax.Operation (op, e) ->
     let v = expr env e in
     let k u = Value.Return u in
     Value.Operation (op, v, k)

  | Syntax.With (e, c) ->
     let h = Value.as_handler ~loc:(snd e) (expr env e) in
     let r = infer env c in
     handle_result env h r

  | Syntax.Let (xcs, c) ->
     let_bind env xcs >>= (fun env -> infer env c)

  | Syntax.Assume ((x, t), c) ->
     check_ty env t >>= fun t ->
     (* XXX what should happen with y? *)
     let y, env = Environment.add_fresh ~loc env x t in
     infer env c

  | Syntax.Where (c1, e, c2) ->
<<<<<<< HEAD
     infer env c1 >>= as_term ~loc >>= fun (ctx1, v1, t1) ->
     begin match expr env e |> Value.as_term ~loc with
     | ctxa, (Tt.Atom a, loc_a), ta ->
        assert false
     | _ -> Error.typing ~loc "Only atoms can be substituted"
     end

=======
     failwith "Syntax.Where not implemented"
(*
     let (ctxe, ((e', _) as e), te) = expr_term env e in
     (* XXX maybe we need to whnf e to see that it is an atom? *)
     begin match e' with
           | Tt.Atom a ->
              infer env c1 >>= as_term ~loc >>=
                (fun ((ctx1, e1, t1) as j1) ->
                 check env c2 te >>=
                   (fun (ctx2, e2) ->
                    match Context.lookup ctx1 a with
                      | None -> Value.return_term j1
                      | Some te1 -> 
                         let ctx_eq, eqs = Context.join ctxe ctx1 in
                         
(te == te1)
                   )
                )

           | _ -> Error.runtime ~loc "only atoms can be substituted"
     end
*)
>>>>>>> c2151b1b
  | Syntax.Apply (e1, e2) ->
     let v1 = Value.as_closure ~loc (expr env e1)
     and v2 = expr env e2 in
       v1 v2

  | Syntax.Beta (xscs, c) ->
    beta_bind env xscs >>= (fun env -> infer env c)

  | Syntax.Eta (xscs, c) ->
    eta_bind env xscs >>= (fun env -> infer env c)

  | Syntax.Hint (xscs, c) ->
    hint_bind env xscs >>= (fun env -> infer env c)

  | Syntax.Inhabit (xscs, c) ->
    inhabit_bind env xscs >>= (fun env -> infer env c)

  | Syntax.Unhint (xs, c) ->
    let env = Environment.unhint xs env in
    infer env c

  | Syntax.Whnf c ->
    infer env c >>= as_term ~loc >>=
    (fun (ctx, e, t) ->
      let ctxt, t = Equal.whnf_ty env ctx t in
      let ctx, eqs = Context.join ctx ctxt in
      let ctxe, e = Equal.whnf env ctx e in
      let ctx, eqs = Context.join ctx ctxe in
      let j = Judgement.mk_term ctx e t in
      Value.return_term j)

  | Syntax.Typeof c ->
    (* In future versions this is going to be a far less trivial computation,
       as it might actually fail when there is no way to name a type with a term. *)
    infer env c >>= as_term ~loc >>=
    (fun (ctx, _, Tt.Ty t) ->
     let j = Judgement.mk_term ctx t Tt.typ in
         Value.return_term j)

  | Syntax.Ascribe (c1, c2) ->
     check_ty env c2 >>=
       (fun ((ctxt, t') as t) ->
        check env c1 t >>=
          (fun (ctxe, e) ->
           let ctx, eqs = Context.join ctxe ctxt in
           (* XXX do something with equations *)
           let j = Judgement.mk_term ctx e t' in
           Value.return_term j))

  | Syntax.Constant (x, cs) ->

    let yts, u =
      begin match Environment.lookup_constant x env with
      | Some ytsu -> ytsu
      | None -> Error.typing "unknown constant %t" (Name.print_ident x)
      end in
    let rec fold ctx es yts cs =
      match yts, cs with
      | [], [] ->
        let u = Tt.instantiate_ty es 0 u
        and e = Tt.mk_constant ~loc x (List.rev es) in
        let eu = Judgement.mk_term ctx e u in
        Value.return_term eu

      | (y,(reducing,t))::yts, c::cs ->
        let t = Tt.instantiate_ty es 0 t in
        let jt = Judgement.mk_ty ctx t in
        check env c jt >>=
        (fun (ctx, e) ->
           let ctx, e = if reducing then Equal.whnf env ctx e else ctx, e in
           fold ctx (e :: es) yts cs)

      | _::_, [] ->
        Error.typing ~loc "too few arguments in a primitive operation (%d missing)"
          (List.length yts)

      | _, _::_ ->
        Error.impossible ~loc "too many arguments in a primitive operation (%d extra)"
          (List.length cs)
    in
    fold Context.empty [] yts cs

  | Syntax.Lambda (xus, c) ->
     infer_lambda env ~loc xus c >>=
       (fun (ctx, lam, prod) -> Value.return_term (Judgement.mk_term ctx lam prod))

  | Syntax.Spine (e, []) ->
      Value.return_term (expr_term env e)

  | Syntax.Spine (e, cs) ->
    let j = expr_term env e in
    spine ~loc env j cs

  | Syntax.Prod (xts, c) ->
    infer_prod env ~loc xts c

  | Syntax.Eq (c1, c2) ->
     infer env c1 >>= as_term ~loc:(snd c1) >>=
       (fun (ctx1, e1, t1') ->
        let t1 = Judgement.mk_ty ctx1 t1' in
        check env c2 t1 >>=
          (fun (ctx2, e2) ->
           let eq = Tt.mk_eq ~loc t1' e1 e2 in
           let typ = Tt.mk_type_ty ~loc in
           let ctx, eqs = Context.join ctx1 ctx2 in
           (* XXX do something about equations *)
           let j = Judgement.mk_term ctx eq typ in
           Value.return_term j))

  | Syntax.Refl c ->
     infer env c >>= as_term ~loc:(snd c) >>=
       (fun (ctxe, e, t) ->
        let e' = Tt.mk_refl ~loc t e
        and t' = Tt.mk_eq_ty ~loc t e e in
        let et' = Judgement.mk_term ctxe e' t' in
        Value.return_term et')

  | Syntax.Bracket c ->
    check_ty env c >>=
      (fun (ctxt, t') ->
       let t' = Tt.mk_bracket ~loc t' in
       let typ = Tt.mk_type_ty ~loc in
       let j = Judgement.mk_term ctxt t' typ in
       Value.return_term j)

  | Syntax.Inhab ->
    Error.typing ~loc "cannot infer the type of []"

and check env ((c',loc) as c) (((ctx_check, t_check') as t_check) : Judgement.ty) : (Context.t * Tt.term) Value.result =
  match c' with

  | Syntax.Return _
  | Syntax.With _
  | Syntax.Typeof _
  | Syntax.Apply _
  | Syntax.Constant _
  | Syntax.Prod _
  | Syntax.Eq _
  | Syntax.Spine _
  | Syntax.Bracket _  ->
    (** this is the [check-infer] rule, which applies for all term formers "foo"
        that don't have a "check-foo" rule *)

    infer env c >>= as_term ~loc >>=
      (fun (ctxe, e, t') ->
       let ctx, eqs = Context.join ctx_check ctxe in
       match Equal.equal_ty env ctx t_check' t' with
       | Some ctx -> Value.return (ctx, e)
       | None -> Error.typing ~loc:(snd e)
                              "this expression should have type@ %t@ but has type@ %t"
                              (print_ty env t_check') (print_ty env t'))

  | Syntax.Operation (op, e) ->
     let ve = expr env e
     and k v =
       let (ctxe, e', t') = Value.as_term ~loc v in
       let ctx, eqs = Context.join ctx_check ctxe in
       match Equal.equal_ty env ctx t_check' t' with
       | Some ctx -> Value.return (ctx, e')
       | None -> Error.typing ~loc:(snd e')
                         "this expression should have type@ %t@ but has type@ %t"
                         (print_ty env t_check') (print_ty env t')
     in
     Value.Operation (op, ve, k)

  | Syntax.Let (xcs, c) ->
     let_bind env xcs >>= (fun env -> check env c t_check)

  | Syntax.Assume ((x, t), c) ->
     check_ty env t >>= fun t ->
     (* XXX what should happen with y? *)
     let y, env = Environment.add_fresh ~loc env x t in
     check env c t_check

  | Syntax.Beta (xscs, c) ->
     beta_bind env xscs >>= (fun env -> check env c t_check)

  | Syntax.Eta (xscs, c) ->
    eta_bind env xscs >>= (fun env -> check env c t_check)

  | Syntax.Hint (xscs, c) ->
    hint_bind env xscs >>= (fun env -> check env c t_check)

  | Syntax.Inhabit (xscs, c) ->
    inhabit_bind env xscs >>= (fun env -> check env c t_check)

  | Syntax.Unhint (xs, c) ->
    let env = Environment.unhint xs env in
    check env c t_check

  | Syntax.Whnf c ->
    check env c t_check >>=
    (fun (ctxe, e) ->
     let ctx, eqs = Context.join ctx_check ctxe in
     let ctxe, e = Equal.whnf env ctx e in
     let ctx, eqs = Context.join ctxe ctx in
     Value.return (ctx, e))

  | Syntax.Ascribe (c1, c2) ->
     check_ty env c2 >>=
       (fun ((ctxt, t') as t) ->
        let ctx, eqs = Context.join ctx_check ctxt in
        match Equal.equal_ty env ctx t' t_check' with
        | Some ctx ->
           check env c1 t >>=
             (fun (ctx1, e1) ->
              let ctx, eqs = Context.join ctx ctx1 in
              Value.return (ctx, e1))
        | None ->
          Error.typing ~loc:(snd c2)
            "this type should be equal to@ %t" (print_ty env t_check')
       )

  | Syntax.Lambda (abs, c) ->
    check_lambda env ~loc t_check abs c

  | Syntax.Refl c ->
    let (ctx_eq, t', e1, e2) = Equal.as_eq env t_check in
    let ctx, eqs = Context.join ctx_check ctx_eq in
    let t = Judgement.mk_ty ctx t' in
    check env c t >>=
    (fun (ctxe, e) ->
       let ctx, eqs = Context.join ctx ctxe in
       match Equal.equal env ctx e e1 t' with
       | Some ctx ->
          begin match Equal.equal env ctx e e2 t' with
          | Some ctx -> Value.return (ctx, Tt.mk_refl ~loc t' e)
          | None -> Error.typing ~loc
                      "failed to check that the term@ %t is equal to@ %t"
                      (print_term env e) (print_term env e2)
          end
       | None -> Error.typing ~loc
                   "failed to check that the term@ %t is equal to@ %t"
                   (print_term env e) (print_term env e1)
    )

  | Syntax.Inhab ->
     let ctxt, t' = Equal.as_bracket env t_check in
     let ctx, eqs = Context.join ctx_check ctxt in
     let t = Judgement.mk_ty ctx t' in
     begin match Equal.inhabit_bracket ~subgoals:true ~loc env t with
           | Some _ ->
              Value.return (ctx, Tt.mk_inhab ~loc)
           | None -> Error.typing ~loc "do not know how to inhabit %t"
                                  (print_ty env t')
     end

and handle_result env {Value.handler_val; handler_ops; handler_finally} r =
  begin match r with
  | Value.Return v ->
     begin match handler_val with
     | Some f -> f v
     | None -> r
     end
  | Value.Operation (op, ve, cont) ->
     let h = Value.{handler_val; handler_ops; handler_finally=None} in
     let wrap cont v = handle_result env h (cont v) in
     begin
       try
         let f = List.assoc op handler_ops in
         f ve (Value.Closure (wrap cont))
       with
         Not_found ->
          Value.Operation (op, ve, (wrap cont))
     end
  end >>=
  (fun v ->
     match handler_finally with
     | Some f -> f v
     | None -> Value.Return v)

and infer_lambda env ~loc xus c =
  let rec fold env ctx zs xws  = function
      | [] ->
         infer env c >>= as_term ~loc:(snd c) >>=
           (fun (ctxe, e, t') ->
            let e = Tt.abstract zs 0 e in
            let t' = Tt.abstract_ty zs 0 t' in
            let ctx, eqs = Context.join ctx ctxe in
            (** XXX verify equations eqs *)
            let ctx = Context.abstract ~loc ctx zs in
            let xws = List.rev xws in
            let lam = Tt.mk_lambda ~loc xws e t' in
            let prod = Tt.mk_prod_ty ~loc xws t' in
            Value.return (ctx, lam, prod))
      | (x, None) :: _ ->
         Error.runtime ~loc "cannot infer the type of %t" (Name.print_ident x)
      | (x, Some c) :: xus ->
         check_ty env c >>=
           (fun ((ctxu, u') as u) ->
            (* XXX equip x with location and use for [~loc]. *)
            let z, env = Environment.add_fresh ~loc:Location.unknown env x u in
            let w' = Tt.abstract_ty zs 0 u' in
            let ctx, eqs = Context.join ctx ctxu in
            (** XXX verify equations eqs *)
            fold env ctx (z :: zs) ((x, w') :: xws) xus)
  in
  fold env Context.empty [] [] xus

and infer_prod env ~loc xus c =
  let rec fold env ctx zs xws  = function
      | [] ->
         check_ty env c >>=
           (fun (ctxt, t') ->
            let t' = Tt.abstract_ty zs 0 t' in
            let ctx, eqs = Context.join ctx ctxt in
            (** XXX verify equations eqs *)
            let ctx = Context.abstract ~loc ctx zs in
            let xws = List.rev xws in
            let prod = Tt.mk_prod ~loc xws t' in
            let typ = Tt.mk_type_ty ~loc in
            let j = Judgement.mk_term ctx prod typ in
            Value.return_term j)
      | (x, c) :: xus ->
         check_ty env c >>=
           (fun ((ctxu, u') as u) ->
            (* XXX equip x with location and use for [~loc]. *)
            let z, env = Environment.add_fresh ~loc:Location.unknown env x u in
            let w' = Tt.abstract_ty zs 0 u' in
            let ctx, eqs = Context.join ctx ctxu in
            (** XXX verify equations eqs *)
            fold env ctx (z :: zs) ((x, w') :: xws) xus)
  in
  fold env Context.empty [] [] xus


and check_lambda env ~loc ((ctx_check, t_check') as t_check) abs body : (Context.t * Tt.term) Value.result =
  (* If the abstractions are fully annotated with types then we
     infer the type of the lambda and compare it to [t],
     otherwise we express [t] as a product and descend into
     the abstraction. *)

  let all_tagged = List.for_all (function (_, None) -> false | (_, Some _) -> true) abs in

  if all_tagged then
    begin
     (* try to infer and check equality. this might not be the end of the
       story, [as_*] could be operations *)
     (* for instance, an alternative would be to make a fresh pi-type and check
       whether the type at hand [t] is equal to the fresh pi by a general hint,
       and then continue with that one *)

     (* XXX this generalisation should be done also in [fold] below and in
        [spine], same for other [as_*] functions  *)

      infer_lambda env ~loc abs body >>=
      (fun (ctxe, e, t') ->
         let ctx, eqs = Context.join ctx_check ctxe in
         match Equal.equal_ty env ctx t_check' t' with
         | Some ctx -> Value.return (ctx, e)
         | None -> Error.typing ~loc
                     "this expression is an abstraction but should have type %t" (print_ty env t_check')
      )
    end
  else (* not all_tagged *)
    begin
      let (ctx, (zus, t_body)) =
        match Equal.as_prod env t_check with
        | (_, (_::_, _)) as ctx_xtst -> ctx_xtst
        | (_, ([], _)) -> Error.typing ~loc "this type %t should be a product" (print_ty env t_check')
      in

      (** [ys] are what got added to the environment, [xts] are what should be
          used to check the body, [abs] comes from the binder, [zus] come from
          the type [t] we're checking against *)
      let rec fold env ctx ys xts abs zus =
        match abs, zus with
        | (x,t)::abs, (z,u)::zus ->

          (* let u = u[x_k-1/z_k-1] in *)
          let u = Tt.unabstract_ty ys 0 u in

          let k ctx t' =
            let t = Judgement.mk_ty ctx t' in
            let y, env = Environment.add_fresh ~loc env x t in
            let t' = Tt.abstract_ty ys 0 t' in
            fold env ctx (y::ys) ((x,t')::xts) abs zus
          in

          begin match t with
            | None ->
              Print.debug "untagged arg %t in lambda, using %t as type"
                (Name.print_ident x)
                (print_ty env u);
              k ctx u
            | Some c ->
              check_ty env c >>=
                (fun (ctxt, t') ->
                 let ctx, eqs = Context.join ctx ctxt in
                 match Equal.equal_ty env ctx t' u with
                 | Some ctx -> k ctx t'
                 | None -> Error.typing ~loc
                     "in this lambda, the variable %t should have a type equal to@ \
                      %t\nFound type@ %t"
                     (Name.print_ident x) (print_ty env u) (print_ty env t')
                )
          end

        | [], [] ->
          (* let u = u[x_k-1/z_k-1] in *)
          let t_body' = Tt.unabstract_ty ys 0 t_body in
          let j_t_body' = Judgement.mk_ty ctx t_body' in
          check env body j_t_body' >>=
            (fun (ctxe, e) ->
             let e = Tt.abstract ys 0 e in
             let ctx, eqs = Context.join ctx ctxe in
             (** XXX verify equations eqs *)
             let ctx = Context.abstract ~loc ctx ys in
             let xts = List.rev xts in
             Value.return (ctx, Tt.mk_lambda ~loc xts e t_body))

        | [], _::_ ->
          let t_body' = Tt.mk_prod_ty ~loc zus t_body in
          let t_body' = Tt.unabstract_ty ys 0 t_body' in
          let t_body = Judgement.mk_ty ctx t_body' in
          check env body t_body >>=
            (fun (ctxe, e) ->
             let e = Tt.abstract ys 0 e in
             let xts = List.rev xts in
             let ctx, eqs = Context.join ctx ctxe in
             Value.return (ctx, Tt.mk_lambda ~loc xts e t_body'))

        | _::_, [] ->
           Error.typing ~loc
                        "tried to check against a type with a too short abstraction@ %t"
                        (print_ty env t_check')
      in
      fold env ctx_check [] [] abs zus
    end (* not all_tagged *)

(** Suppose [e] has type [t], and [cs] is a list of computations [c1, ..., cn].
    Then [spine env e t cs] computes [xeus], [u] and [v] such that we can make
    a spine from [e], [xeus] and [u], and the type of the resulting expression
    is [v].
  *)
and spine ~loc env ((ctx_head, e_head, t_head) as j_head) cs =
  let (ctx_result, (xts, t_result)) =
    begin match Equal.as_prod env (Judgement.typeof j_head) with
      | (_, (_::_, _)) as ctx_xtst -> ctx_xtst
      | (_, ([], _)) ->
         Error.typing ~loc "this expression is applied but its type is not a product"
    end in
  let ctx, eqs = Context.join ctx_head ctx_result in
  let rec fold es xus ctx xts cs =
  match xts, cs with
  | xts, [] ->
     let xus = List.rev xus in
     let u = Tt.mk_prod_ty ~loc xts t_result in
     let e = Tt.mk_spine ~loc e_head xus u (List.rev es)
     and v = Tt.instantiate_ty es 0 u in
     let j = Judgement.mk_term ctx e v in
     Value.return_term j
  | (x, t)::xts, c::cs ->
     let t' = Tt.instantiate_ty es 0 t in
      check env c (Judgement.mk_ty ctx t') >>=
        (fun (ctxe, e) ->
         let ctx, eqs = Context.join ctx ctxe in
         fold (e :: es) ((x,t) :: xus) ctx xts cs)
  | [], ((_ :: _) as cs) ->
     let xus = List.rev xus in
     let e = Tt.mk_spine ~loc e_head xus t_result (List.rev es)
     and t = Tt.instantiate_ty es 0 t_result in
     let j = Judgement.mk_term ctx e t in
     spine ~loc env j cs
  in
  fold [] [] ctx xts cs

and let_bind env xcs =
  let rec fold env' = function
    | [] -> Value.return env'
    | (x,c) :: xcs ->
       (* NB: must use [env] in [infer env c], not [env'] because this is parallel let *)
       (infer env c) >>= (fun v ->
                          let env' = Environment.add_bound x v env' in
                            fold env' xcs)
  in
    fold env xcs

and beta_bind env xscs =
  let rec fold xshs = function
    | (xs, ((_,loc) as c)) :: xscs ->
       infer env c >>= as_term ~loc:(snd c) >>=
         (fun ((ctxt, _, _) as je) ->
          let t = Judgement.typeof je in
          let ctxt', (xts, (t, e1, e2)) = Equal.as_universal_eq env t in
          let ctx, eqs = Context.join ctxt ctxt' in
          let h = Hint.mk_beta ~loc env ctx (xts, (t, e1, e2)) in
          fold ((xs, h) :: xshs) xscs)
    | [] ->
       let env = Environment.add_betas xshs env in
       Print.debug "Installed beta hints@ %t" (Print.sequence (fun (tags, (_, h)) ppf ->
         Print.print ppf "@[tags: %s ;@ hint: %t@]"
           (String.concat " " tags) (Pattern.print_beta_hint [] h)) "," xshs);
       Value.return env
  in fold [] xscs

and eta_bind env xscs =
  let rec fold xshs = function
    | (xs, ((_,loc) as c)) :: xscs ->
       infer env c >>= as_term ~loc:(snd c) >>=
         (fun ((ctxt, _, _) as j) ->
          let jt = Judgement.typeof j in
          let (ctx, (xts, (t, e1, e2))) = Equal.as_universal_eq env jt in
          let ctx, eqs = Context.join ctxt ctx in
          let h = Hint.mk_eta ~loc env ctx (xts, (t, e1, e2)) in
          fold ((xs, h) :: xshs) xscs)
    | [] -> let env = Environment.add_etas xshs env in
      Print.debug "Installed eta hints@ %t" (Print.sequence (fun (tags, (_, h)) ppf ->
        Print.print ppf "@[tags: %s ;@ hint: %t@]"
          (String.concat " " tags) (Pattern.print_eta_hint [] h)) "," xshs);
      Value.return env
  in fold [] xscs

and hint_bind env xscs =
  let rec fold xshs = function
    | (xs, ((_,loc) as c)) :: xscs ->
       infer env c >>= as_term ~loc:(snd c) >>=
         (fun ((ctxt, _, _) as j) ->
          let jt = Judgement.typeof j in
          let (ctx, (xts, (t, e1, e2))) = Equal.as_universal_eq env jt in
          let ctx, eqs = Context.join ctxt ctx in
          let h = Hint.mk_general ~loc env ctx (xts, (t, e1, e2)) in
          fold ((xs, h) :: xshs) xscs)
    | [] -> let env = Environment.add_generals xshs env in
      Print.debug "Installed hints@ %t"
        (Print.sequence (fun (tags, (k, h)) ppf ->
             Print.print ppf "@[tags: %s ; keys: %t ;@ hint: %t@]"
               (String.concat " " tags)
               (Pattern.print_general_key k)
               (Pattern.print_hint [] h)) "," xshs);
      Value.return env
  in fold [] xscs

and inhabit_bind env xscs =
  let rec fold xshs = function
    | (xs, ((_,loc) as c)) :: xscs ->
       infer env c >>= as_term ~loc:(snd c) >>=
         (fun ((ctxt, _, _) as j) ->
          let jt = Judgement.typeof j in
          let (ctx, (xts, t)) = Equal.as_universal_bracket env jt in
          let ctx, eqs = Context.join ctxt ctx in
          let h = Hint.mk_inhabit ~loc env ctx (xts, t) in
          fold ((xs, h) :: xshs) xscs)
    | [] -> let env = Environment.add_inhabits xshs env in
      Print.debug "Installed inhabit hints@ %t"
        (Print.sequence (fun (tags, (_, h)) ppf ->
             Print.print ppf "@[tags: %s ;@ hint: %t@]"
               (String.concat " " tags)
               (Pattern.print_inhabit_hint [] h)) "," xshs);
      Value.return env
  in fold [] xscs

and check_ty env c : Judgement.ty Value.result =
  check env c Judgement.ty_ty >>=
  (fun (ctx, e) ->
   let t = Tt.ty e in
   let j = Judgement.mk_ty ctx t in
   Value.return j)


let comp = infer

let comp_value env ((_,loc) as c) =
  let r = comp env c in
  Value.to_value ~loc r

let comp_ty env ((_,loc) as c) =
  let r = check_ty env c in
  Value.to_value ~loc r

let comp_term env ((_,loc) as c) =
  let r = infer env c in
  Value.as_term ~loc (Value.to_value ~loc r)
<|MERGE_RESOLUTION|>--- conflicted
+++ resolved
@@ -103,15 +103,6 @@
      infer env c
 
   | Syntax.Where (c1, e, c2) ->
-<<<<<<< HEAD
-     infer env c1 >>= as_term ~loc >>= fun (ctx1, v1, t1) ->
-     begin match expr env e |> Value.as_term ~loc with
-     | ctxa, (Tt.Atom a, loc_a), ta ->
-        assert false
-     | _ -> Error.typing ~loc "Only atoms can be substituted"
-     end
-
-=======
      failwith "Syntax.Where not implemented"
 (*
      let (ctxe, ((e', _) as e), te) = expr_term env e in
@@ -124,17 +115,16 @@
                    (fun (ctx2, e2) ->
                     match Context.lookup ctx1 a with
                       | None -> Value.return_term j1
-                      | Some te1 -> 
+                      | Some te1 ->
                          let ctx_eq, eqs = Context.join ctxe ctx1 in
-                         
+
 (te == te1)
                    )
                 )
 
-           | _ -> Error.runtime ~loc "only atoms can be substituted"
+           | _ -> Error.runtime ~loc "Only atoms can be substituted"
      end
 *)
->>>>>>> c2151b1b
   | Syntax.Apply (e1, e2) ->
      let v1 = Value.as_closure ~loc (expr env e1)
      and v2 = expr env e2 in
@@ -308,6 +298,9 @@
      (* XXX what should happen with y? *)
      let y, env = Environment.add_fresh ~loc env x t in
      check env c t_check
+
+  | Syntax.Where (c1, e, c2) ->
+     failwith "Syntax.Where not implemented"
 
   | Syntax.Beta (xscs, c) ->
      beta_bind env xscs >>= (fun env -> check env c t_check)
