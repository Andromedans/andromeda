
(** The type of term patterns. *)
type term =
  | PVar of Syntax.bound
  | Spine of term * (Tt.ty, Tt.ty) Tt.abstraction * term list
  | Eq of ty * term * term
  | Refl of ty * term
  | Term of Tt.term * Tt.ty

(** The type of type patterns. *)
and ty = Ty of term

(** A pattern is given as an abstraction of a term pattern *)
type t = (Tt.ty, term) Tt.abstraction

type beta_hint = (Tt.ty, term * Tt.term) Tt.abstraction

type eta_hint = unit

(** Attempt to remove [x] from list [xs]. *)
let rec remove_bound x xs =
  match xs with
  | [] -> None
  | y :: ys ->
    if x = y
    then Some ys
    else (match remove_bound x ys with None -> None | Some ys -> Some (y :: ys))

(** Convert a term [e] of type [t] to a pattern with respect to the
    given bound variables [pvars]. *)
let rec of_term pvars lvl ((e',loc) as e) t =
  let original = pvars, Term (e,t) in
  match e' with

  | Tt.Type | Tt.Name _ | Tt.Lambda _ | Tt.Prod _ -> original

  | Tt.Bound k ->
    begin match remove_bound (k - lvl) pvars with
      | None -> original
      | Some pvars -> pvars, PVar k
    end

<<<<<<< HEAD
  | Tt.Spine (e, (xts, u), es) ->
    let rec fold pvars all_terms es' xts es =
      match xts, es with
      | [], [] -> pvars, all_terms, List.rev es'
      | (x, t) :: xts, e :: es ->
        let t = Tt.instantiate_ty es 0 t in
        let pvars, e = of_term pvars e t in
=======
  | Tt.Spine (e, (xets, u)) ->
    let rec fold pvars lvl = function
      | [] -> pvars, true, []
      | (x, (e, t)) :: xets ->
        let pvars, e = of_term pvars lvl e t in
        let pvars, all_terms, xets = fold pvars (lvl+1) xets in
>>>>>>> 9810a5ff
        let all_terms = (match e with Term _ -> all_terms | _ -> false) in
        fold pvars all_terms (e::es') xts es
      | ([],_::_) | (_::_,[]) ->
        Error.impossible ~loc "malformed spine in Pattern.of_term"
    in

<<<<<<< HEAD
    let pvars, e = of_term pvars e (Tt.ty (Tt.mk_prod ~loc xts u)) in
    let pvars, all_terms, es = fold pvars true [] xts es in
=======
    let xts = List.map (fun (x, (_, t)) -> x, t) xets in
    let pvars, e = of_term pvars lvl e (Tt.ty (Tt.mk_prod ~loc xts u)) in
    let pvars, all_terms, xets = fold pvars 0 xets in
>>>>>>> 9810a5ff
    begin match all_terms, e with
      | true, Term _ -> original
      | _, _ -> pvars, Spine (e, (xts, u), es)
    end

  | Tt.Eq (t, e1, e2) ->
    let pvars, t' = of_ty lvl pvars t in
    let pvars, e1 = of_term pvars lvl e1 t in
    let pvars, e2 = of_term pvars lvl e2 t in
    begin match t', e1, e2 with
      | Ty (Term _), Term _, Term _ -> original
      | Ty _, _, _ -> pvars, (Eq (t', e1, e2))
    end

  | Tt.Refl (t, e) ->
    let pvars, t' = of_ty lvl pvars t in
    let pvars, e = of_term pvars lvl e t in
    begin match t', e with
      | Ty (Term _), Term _ -> original
      | _, _ -> pvars, (Refl (t', e))
    end

<<<<<<< HEAD
and of_ty pvars (Tt.Ty t) =
  let pvars, t = of_term pvars t Tt.typ in
=======
and of_ty pvars lvl (Tt.Ty t) : Syntax.bound list * ty =
  let pvars, t = of_term lvl pvars t Tt.typ in
>>>>>>> 9810a5ff
  pvars, (Ty t)

let rec print_term ?max_level xs e ppf =
  let print ?at_level = Print.print ?max_level ?at_level ppf in
    match e with
      | Term (e, t) -> Tt.print_term ?max_level xs e ppf

      | PVar k ->
        begin
          try
            print ~at_level:0 "?%t" (Name.print (List.nth xs k))
          with
          | Not_found | Failure "nth" ->
              (** XXX this should never get printed *)
              print ~at_level:0 "?DEBRUIJN[%d]" k
        end

      | Spine (e, xts, es) ->
        print ~at_level:1 "@[<hov 2>%t@ %t@]"
          (print_term ~max_level:0 xs e)
          (Print.sequence (print_term xs) "" es)

      | Eq (t, e1, e2) ->
        print ~at_level:2 "@[<hv 2>%t@ ==%t %t@]"
          (print_term ~max_level:1 xs e1)
          (print_ty xs t)
          (print_term ~max_level:1 xs e2)

      | Refl (t, e) ->
        print ~at_level:1 "refl%t %t"
          (print_ty xs t)
          (print_term ~max_level:0 xs e)

and print_ty ?max_level xs (Ty t) ppf = print_term ?max_level xs t ppf

let print_beta_hint ?max_level xs (yts, (p, e)) ppf =
  let print_beta_body xs ppf =
    Print.print ppf "@ =>@ @[<hov 2>%t ~~>@ %t@]"
      (print_term xs p)
      (Tt.print_term xs e)
  in
  Print.print ?max_level ppf "@[%t@]" (Name.print_binders Tt.print_ty print_beta_body xs yts)

let print_pattern ?max_level xs (xts, p) ppf =
  Print.print ?max_level ppf "@[%t@]"
    (Name.print_binders
       Tt.print_ty
       (fun xs ppf -> Print.print ppf "@ =>@ @[<hov 2>%t@]" (print_term xs p))
       xs xts)

let make (xts, (e, t)) =
  let _, pvars = List.fold_left (fun (k, pvars) _ -> (k+1), k :: pvars) (0, []) xts in
  let pvars, p = of_term pvars 0 e t in (* XXX [t] can be a PVar *)
  let e = Tt.mk_lambda ~loc:Location.unknown xts e t in
    Print.debug "Created pattern %t from abstraction %t"
      (print_pattern [] (xts, p))
      (Tt.print_term [] e) ;
    pvars, p

let make_beta_hint ~loc (xts, (t, e1, e2)) =
  let pvars, p = make (xts, (e1, t)) in
    match pvars with
      | [] -> (xts, (p, e2))
      | _ :: _ ->
        let xs = List.map (fun k -> fst (List.nth xts k)) pvars in
        Error.runtime ~loc "the beta hint@\n@[%t@]@\nnever matches bound variables %t"
          (print_beta_hint [] (xts, (p, e2)))
          (Print.sequence Name.print ", " xs)<|MERGE_RESOLUTION|>--- conflicted
+++ resolved
@@ -28,19 +28,18 @@
 
 (** Convert a term [e] of type [t] to a pattern with respect to the
     given bound variables [pvars]. *)
-let rec of_term pvars lvl ((e',loc) as e) t =
+let rec of_term pvars ((e',loc) as e) t =
   let original = pvars, Term (e,t) in
   match e' with
 
   | Tt.Type | Tt.Name _ | Tt.Lambda _ | Tt.Prod _ -> original
 
   | Tt.Bound k ->
-    begin match remove_bound (k - lvl) pvars with
+    begin match remove_bound k pvars with
       | None -> original
       | Some pvars -> pvars, PVar k
     end
 
-<<<<<<< HEAD
   | Tt.Spine (e, (xts, u), es) ->
     let rec fold pvars all_terms es' xts es =
       match xts, es with
@@ -48,57 +47,38 @@
       | (x, t) :: xts, e :: es ->
         let t = Tt.instantiate_ty es 0 t in
         let pvars, e = of_term pvars e t in
-=======
-  | Tt.Spine (e, (xets, u)) ->
-    let rec fold pvars lvl = function
-      | [] -> pvars, true, []
-      | (x, (e, t)) :: xets ->
-        let pvars, e = of_term pvars lvl e t in
-        let pvars, all_terms, xets = fold pvars (lvl+1) xets in
->>>>>>> 9810a5ff
         let all_terms = (match e with Term _ -> all_terms | _ -> false) in
         fold pvars all_terms (e::es') xts es
       | ([],_::_) | (_::_,[]) ->
         Error.impossible ~loc "malformed spine in Pattern.of_term"
     in
 
-<<<<<<< HEAD
     let pvars, e = of_term pvars e (Tt.ty (Tt.mk_prod ~loc xts u)) in
     let pvars, all_terms, es = fold pvars true [] xts es in
-=======
-    let xts = List.map (fun (x, (_, t)) -> x, t) xets in
-    let pvars, e = of_term pvars lvl e (Tt.ty (Tt.mk_prod ~loc xts u)) in
-    let pvars, all_terms, xets = fold pvars 0 xets in
->>>>>>> 9810a5ff
     begin match all_terms, e with
       | true, Term _ -> original
       | _, _ -> pvars, Spine (e, (xts, u), es)
     end
 
   | Tt.Eq (t, e1, e2) ->
-    let pvars, t' = of_ty lvl pvars t in
-    let pvars, e1 = of_term pvars lvl e1 t in
-    let pvars, e2 = of_term pvars lvl e2 t in
+    let pvars, t' = of_ty pvars t in
+    let pvars, e1 = of_term pvars e1 t in
+    let pvars, e2 = of_term pvars e2 t in
     begin match t', e1, e2 with
       | Ty (Term _), Term _, Term _ -> original
       | Ty _, _, _ -> pvars, (Eq (t', e1, e2))
     end
 
   | Tt.Refl (t, e) ->
-    let pvars, t' = of_ty lvl pvars t in
-    let pvars, e = of_term pvars lvl e t in
+    let pvars, t' = of_ty pvars t in
+    let pvars, e = of_term pvars e t in
     begin match t', e with
       | Ty (Term _), Term _ -> original
       | _, _ -> pvars, (Refl (t', e))
     end
 
-<<<<<<< HEAD
 and of_ty pvars (Tt.Ty t) =
   let pvars, t = of_term pvars t Tt.typ in
-=======
-and of_ty pvars lvl (Tt.Ty t) : Syntax.bound list * ty =
-  let pvars, t = of_term lvl pvars t Tt.typ in
->>>>>>> 9810a5ff
   pvars, (Ty t)
 
 let rec print_term ?max_level xs e ppf =
@@ -151,7 +131,7 @@
 
 let make (xts, (e, t)) =
   let _, pvars = List.fold_left (fun (k, pvars) _ -> (k+1), k :: pvars) (0, []) xts in
-  let pvars, p = of_term pvars 0 e t in (* XXX [t] can be a PVar *)
+  let pvars, p = of_term pvars e t in (* XXX [t] can be a PVar *)
   let e = Tt.mk_lambda ~loc:Location.unknown xts e t in
     Print.debug "Created pattern %t from abstraction %t"
       (print_pattern [] (xts, p))
