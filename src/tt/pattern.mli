--- conflicted
+++ resolved
@@ -11,12 +11,8 @@
 type term = private
   | PVar of Syntax.bound
   | Name of Name.t
-<<<<<<< HEAD
   | Spine of term * (pty, pty) Tt.abstraction * term list
-=======
-  | Spine of term * (Tt.ty, Tt.ty) Tt.abstraction * term list
   | Bracket of ty
->>>>>>> 2c542b94
   | Eq of ty * term * term
   | Refl of ty * term
   | Term of pterm * pty
