--- conflicted
+++ resolved
@@ -220,8 +220,6 @@
   and t = abstract_ty xs depth t
   in (e, t)
 
-
-<<<<<<< HEAD
 let occurs_abstraction occurs_u occurs_v k (xus, v) =
   let rec fold k = function
     | [] -> occurs_v k v
@@ -250,48 +248,6 @@
 
 and occurs_term_ty k (e, t) =
   occurs k e || occurs_ty k t
-=======
-let occurs_abstraction occ_u occ_v depth (xus,v) =
-  let rec occ depth = function
-    | [] -> occ_v depth v
-    | (x,u) :: xus -> occ_u depth u || occ (depth + 1) xus
-  in
-    occ depth xus
-
-(* XXX implement this efficiently so it works simultaneously for a list of bound indices *)
-let rec occurs depth (e', _) =
-  match e' with
-  | Type -> false
-  | Bound k -> k == depth
-  | Name x -> false
-  | Lambda a ->
-      occurs_abstraction
-        occurs_ty occurs_term_ty
-        depth a
-  | Spine (e, a) ->
-      occurs depth e ||
-      occurs_abstraction
-        occurs_term_ty occurs_ty
-        depth a
-  | Prod a ->
-      occurs_abstraction
-        occurs_ty occurs_ty
-        depth a
-  | Eq (t, e1, e2) ->
-      occurs_ty depth t ||
-      occurs depth e1 ||
-      occurs depth e2
-  | Refl (t, e) ->
-      occurs_ty depth t ||
-      occurs depth e
-
-and occurs_ty depth (Ty t) =
-  occurs depth t
-
-and occurs_term_ty depth (e, t) =
-  occurs depth e ||
-  occurs_ty depth t
->>>>>>> 1dc793a7
 
 (** Optionally print a typing annotation in brackets. *)
 let print_annot ?(prefix="") k ppf =
@@ -305,7 +261,6 @@
         (Name.print x)
         (print_ty xs t)
 
-<<<<<<< HEAD
 (** [print_prod xs ts t ppf] prints a dependent product using formatter [ppf]. *)
 and print_prod xs ts t ppf =
   let rec fold b xs ys = function
@@ -338,17 +293,6 @@
       end
     in
     fold true xs [] ts
-=======
-  | (x,u) :: ts when not (occurs_ty 0 t) ->
-      Print.print ~at_level:3 ppf "%t ->@ %t"
-        (print_ty ~max_level:2 u)
-        (print_prod ts t)
-
-  | ts ->
-     Print.print ppf "forall %t,@ %t"
-           (Print.sequence print_binder ts)
-           (print_ty ~max_level:3 t)
->>>>>>> 1dc793a7
 
 (** [print_lambda a e t ppf] prints a lambda abstraction using formatter [ppf]. *)
 and print_lambda xs a e t ppf =
