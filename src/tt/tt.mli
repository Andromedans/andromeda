(** Abstract syntax of value types and terms *)

type term = term' * Location.t
and term' = private
  | Type
  | Name of Name.t (** a free variable *)
  | Bound of Syntax.bound (** a bound variable *)
  | Lambda of (ty, term * ty) abstraction
    (** a lambda abstraction [fun (x1:A1) ... (xn:An) -> e : A] where
        [Ak] depends on [x1, ..., x{k-1}], while [e] and [A] depends on
        [x1, ..., xn] *)
  | Spine of term * (ty, ty) abstraction * term list
  (** a spine [e ((x1 : t1) ..., (xn : tn) : t) e1 ... en] means that
      [e] is applied to [e1, ..., en], and that the type of [e] is
      [forall (x1 : t1) ... (xn : tn), t]. Here [tk] depends on
      [x1, ..., x{k-1}] and [t] depends on [x1, ..., xn]. *)
  | Prod of (ty, ty) abstraction
    (** dependent product [forall (x1:A1) ... (xn:An), A], where [Ak] depends on
        [x1, ..., x{k-1}] and [A] depends on [x1, ..., xn]. *)
  | Eq of ty * term * term
    (** strict equality type [e1 == e2] where [e1] and [e2] have type [A]. *)
  | Refl of ty * term (** reflexivity [refl e] where [e] has type [A]. *)

(** Since we have [Type : Type] we do not distinguish terms from types,
    so the type of type [ty] is just a synonym for the type of terms.
    However, we tag types with the [Ty] constructor to avoid nasty bugs. *)
and ty = private
    | Ty of term

(** An [(A,B) abstraction] is a [B] bound by [x1:a1, ..., xn:an] where
    the [a1, ..., an] have type [A]. *)
and ('a, 'b) abstraction = (Name.t * 'a) list * 'b

(** Term constructors, the do not check for legality of constructions. *)
val mk_name: loc:Location.t -> Name.t -> term
val mk_bound: loc:Location.t -> Syntax.bound -> term
val mk_lambda: loc:Location.t -> (Name.t * ty) list -> term -> ty -> term
val mk_spine: loc:Location.t -> term -> (Name.t * ty) list -> ty -> term list -> term
val mk_type: loc:Location.t -> term
val mk_type_ty: loc:Location.t -> ty
val mk_prod: loc:Location.t -> (Name.t * ty) list -> ty -> term
val mk_prod_ty: loc:Location.t -> (Name.t * ty) list -> ty -> ty
val mk_eq: loc:Location.t -> ty -> term -> term -> term
val mk_eq_ty: loc:Location.t -> ty -> term -> term -> ty
val mk_refl: loc:Location.t -> ty -> term -> term

(** Coerce a value to a type (does not check whether this is legal). *)
val ty : term -> ty

(** The type Type *)
val typ : ty

(** [instantiate [e0,...,e{n-1}] k e] replaces bound variables indexed by [k, ..., k+n-1]
    with terms [e0, ..., e{n-1}]. *)
val instantiate: term list -> int -> term -> term

val instantiate_abstraction:
  (term list -> int -> 'u -> 'u) ->
  (term list -> int -> 'v -> 'v) ->
  term list ->
  int ->
  ('u, 'v) abstraction -> ('u, 'v) abstraction

val instantiate_ty: term list -> int -> ty -> ty

val instantiate_term_ty: term list -> int -> term * ty -> term * ty

(** [unabstract [x0,...,x{n-1}] k e] replaces bound variables in [e] indexed by [k, ..., k+n-1]
    with names [x0, ..., x{n-1}]. *)
val unabstract: Name.t list -> int -> term -> term

(** [unabstract_ty [x0,...,x{n-1}] k t] replaces bound variables in [t] indexed by [k, ..., k+n-1]
    with names [x0, ..., x{n-1}]. *)
val unabstract_ty: Name.t list -> int -> ty -> ty

(** [abstract xs k e] replaces names [xs] in term [e] with bound variables [k, ..., k+n-1] where
    [xs] is the list [x0,...,x{n-1}]. *)
val abstract : Name.t list -> int -> term -> term

val abstract_ty : Name.t list -> int -> ty -> ty

<<<<<<< HEAD
(** [shift k e] shifts all bound variables in [e] by [k]. This is used when a term descends into
    an extended environment (so its deBruijn indices are out of sync). *)
val shift : int -> term -> term

val shift_ty : int -> ty -> ty
=======
(** [shift k lvl e] adds [k] all bound variables in [e] that are greater than or equal
    to [lvl]. This is used when a term descends into an extended environment (so its
    deBruijn indices are out of sync). It is illegal to use a negative [k]. *)
val shift : int -> int -> term -> term

val shift_ty : int -> int -> ty -> ty
>>>>>>> 1bfd18d8

val occurs: Syntax.bound -> term -> int

val occurs_ty: Syntax.bound -> ty -> int

val occurs_term_ty: Syntax.bound -> term * ty -> int

val occurs_abstraction:
  (Syntax.bound -> 'u -> int) ->
  (Syntax.bound -> 'v -> int) ->
  Syntax.bound -> ('u, 'v) abstraction -> int

val print_ty : ?max_level:int -> Name.t list -> ty -> Format.formatter -> unit
val print_term : ?max_level:int -> Name.t list -> term -> Format.formatter -> unit<|MERGE_RESOLUTION|>--- conflicted
+++ resolved
@@ -79,20 +79,12 @@
 
 val abstract_ty : Name.t list -> int -> ty -> ty
 
-<<<<<<< HEAD
-(** [shift k e] shifts all bound variables in [e] by [k]. This is used when a term descends into
-    an extended environment (so its deBruijn indices are out of sync). *)
-val shift : int -> term -> term
-
-val shift_ty : int -> ty -> ty
-=======
 (** [shift k lvl e] adds [k] all bound variables in [e] that are greater than or equal
     to [lvl]. This is used when a term descends into an extended environment (so its
     deBruijn indices are out of sync). It is illegal to use a negative [k]. *)
 val shift : int -> int -> term -> term
 
 val shift_ty : int -> int -> ty -> ty
->>>>>>> 1bfd18d8
 
 val occurs: Syntax.bound -> term -> int
 
