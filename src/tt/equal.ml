--- conflicted
+++ resolved
@@ -434,7 +434,7 @@
           let pvars_e, checks_e = collect pe ~t:(Tt.ty (Tt.mk_prod ~loc yus v)) e
           and pvars_es, checks_es = collect_spine ~loc xts pes es in
           pvars_e @ pvars_es,
-          (CheckEqualTy (Tt.mk_prod_ty ~loc xts u, Tt.mk_prod_ty ~loc yus v)) :: checks_e @ checks_es
+          (CheckEqualTy (Tt.mk_prod_ty ~loc xts u, Tt.mk_prod_ty ~loc yus v, 0)) :: checks_e @ checks_es
         | _ -> raise NoMatch
       end
 
@@ -469,7 +469,6 @@
       end
   and collect_ty (Pattern.Ty p) (Tt.Ty e) = collect p ~t:Tt.typ e
 
-<<<<<<< HEAD
   and collect_spine ~loc xts pes es =
     let rec fold es' xts pes es =
       match (xts, pes), es with
@@ -479,22 +478,6 @@
         and pvars_es, checks_es = fold (e::es') xts pes es
         in pvars_e @ pvars_es, checks_e @ checks_es
       | ([],_::_), _ | ([], _), _::_ | (_::_, []), _ | (_::_, _), [] ->
-=======
-  and collect_spine ~loc pxets u' xets u =
-    let rec fold xts' xts es pxets xets =
-      match pxets, xets with
-      | [], [] ->
-        let xts' = List.rev xts'
-        and xts  = List.rev xts in
-        let check_u = [CheckEqualTy (Tt.mk_prod_ty ~loc xts' u',
-                                     Tt.mk_prod_ty ~loc xts u, 0)]
-        in [], check_u
-      | (x',(pe,t'))::pxets, (x,(e,t))::xets ->
-        let pvars_e, checks_e = collect pe ~t:(Tt.instantiate_ty es 0 t) e
-        and pvars_xets, checks_xets = fold ((x',t)::xts') ((x,t)::xts) (e::es) pxets xets
-        in pvars_e @ pvars_xets, checks_e @ checks_xets
-      | ([],_::_) | (_::_,[]) ->
->>>>>>> 9810a5ff
         (** XXX be intelligent about differently nested but equally long spines *)
         raise NoMatch
     in
@@ -513,9 +496,13 @@
         if i <> k then raise NoMatch else
           begin
             let lvl = k+1 in
-            let es = match drop lvl es with Some es -> es | None ->
-              let Tt.Ty (_, loc) = t in
-              Error.typing ~loc "de Bruijn encountered in Equal.pattern_match" in
+            let es =
+              begin match drop lvl es with
+               | Some es -> es
+               | None ->
+                   let Tt.Ty (_, loc) = t in
+                   Error.typing ~loc "de Bruijn encountered in Equal.bind_pvars at level %d" lvl
+              end in
             let t = Tt.instantiate_ty es 0 t in
             let ctx = Context.add_bound x (e,t) ctx in
             bind_pvars ctx (k+1) pvars xts (e::es)
@@ -539,9 +526,13 @@
               (equal ctx e1 e2 t) then
             raise NoMatch
         | CheckEqualTy (t1, t2, lvl) ->
-          let es = match drop lvl es with Some es -> es | None ->
-            let Tt.Ty (_, loc) = t1 in
-            Error.typing ~loc "de Bruijn encountered in Equal.pattern_match" in
+          let es =
+            begin match drop lvl es with
+              | Some es -> es
+              | None ->
+                let Tt.Ty (_, loc) = t1 in
+                Error.typing ~loc "de Bruijn encountered in Equal.pattern_match at level %d" lvl
+            end in
           let t1 = Tt.instantiate_ty es 0 t1
           and t2 = Tt.instantiate_ty es 0 t2 in
           if not (equal_ty ctx t1 t2) then raise NoMatch
