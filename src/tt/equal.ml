--- conflicted
+++ resolved
@@ -353,13 +353,5 @@
 let as_prod ctx t =
   let Tt.Ty (t', loc) = whnf_ty ctx t in
   match t' with
-<<<<<<< HEAD
-  | Tt.Prod ((x,t1) :: xts, t2) ->
-    let t2 = Tt.mk_prod_ty ~loc xts t2 in
-      x, t1, t2
-  | _ -> Error.typing ~loc "this type should be a prodct"
-  
-=======
   | Tt.Prod ((_ :: _, _) as a) -> a
-  | _ -> Error.typing ~loc "this type should be a product"
->>>>>>> 44936b48
+  | _ -> Error.typing ~loc "this type should be a product"