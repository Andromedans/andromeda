--- conflicted
+++ resolved
@@ -44,16 +44,16 @@
 let make ?(fixity=Word) s = Ident (s, fixity)
 
 module Predefined = struct
-<<<<<<< HEAD
+
+  (** Booleans *)
+
+  let bool = make "mlbool"
+
+  let mlfalse = make "mlfalse"
+
+  let mltrue = make "mltrue"
 
   (** Lists *)
-=======
-  let bool = make "mlbool"
-
-  let mlfalse = make "mlfalse"
-
-  let mltrue = make "mltrue"
->>>>>>> 5adf1559
 
   let list = make "list"
 
