(** Configuration parameters *)

type prelude =
  | PreludeNone
  | PreludeDefault
  | PreludeFile of string

let prelude_file = ref PreludeDefault

let interactive_shell = ref true

let wrapper = ref (Some ["rlwrap"; "ledit"])

let verbosity = ref 2

let ascii = ref false

let debruijn = ref false

let annotate = ref false

let print_dependencies = ref false

let max_boxes = ref 42

<<<<<<< HEAD
let global_atom_printer = ref false
=======
let columns = ref (Format.get_margin ())

let print_subscripts = ref false
>>>>>>> 8f9be1af
<|MERGE_RESOLUTION|>--- conflicted
+++ resolved
@@ -23,10 +23,6 @@
 
 let max_boxes = ref 42
 
-<<<<<<< HEAD
 let global_atom_printer = ref false
-=======
+
 let columns = ref (Format.get_margin ())
-
-let print_subscripts = ref false
->>>>>>> 8f9be1af
