--- conflicted
+++ resolved
@@ -473,11 +473,7 @@
       let lam = Jdg.convert ~loc lam (Jdg.symmetry_ty eq) in
       Runtime.return lam))
 
-<<<<<<< HEAD
-(* apply: loc:Location.t -> Jdg.term -> 'annot Rsyntax.comp
-=======
-(* apply: loc:Location.t -> loc_head:Location.t -> Jdg.term -> 'annot Syntax.comp
->>>>>>> 568b9614
+(* apply: loc:Location.t -> loc_head:Location.t -> Jdg.term -> 'annot Rsyntax.comp
                -> Runtime.value Runtime.comp *)
 and apply ~loc ~loc_head h c =
   Equal.coerce_fun ~loc h >>= function
