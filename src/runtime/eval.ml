--- conflicted
+++ resolved
@@ -684,13 +684,9 @@
          (fun a ->
             Predefined.add_abstracting
               (Jdg.form_not_abstract (Jdg.form_is_term_atom a))
-<<<<<<< HEAD
-              (fold ((a, t) :: lctx_out) lctx))
-=======
               (fold lctx >>= fun abstr ->
                return (abstr_u a abstr)
          ))
->>>>>>> 92729640
   in
   fold lctx
 
