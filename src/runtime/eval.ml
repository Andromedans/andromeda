(** Evaluation of computations *)

(** Notation for the monadic bind *)
let (>>=) = Runtime.bind

let return = Runtime.return

<<<<<<< HEAD
=======
let as_is_term_abstraction = Runtime.as_is_term

let as_is_term ~loc v =
  let e = Runtime.as_is_term ~loc v in
  match Jdg.invert_is_term_abstraction e with
  | Jdg.NotAbstract e -> e
  | Jdg.Abstract _ -> Runtime.(error ~loc (IsTermExpected v))

let as_is_type_abstraction = Runtime.as_is_type

let as_is_type ~loc v =
  let t = Runtime.as_is_type ~loc v in
  match Jdg.invert_is_type_abstraction t with
  | Jdg.NotAbstract t -> t
  | Jdg.Abstract _ -> Runtime.(error ~loc (IsTypeExpected v))

let as_eq_type_abstraction = Runtime.as_eq_type

let as_eq_term_abstraction = Runtime.as_eq_term

>>>>>>> 887ce527
let as_atom ~loc v =
  Runtime.lookup_signature >>= fun sgn ->
  let j = Runtime.as_is_term ~loc v in
  match Jdg.invert_is_term sgn j with
    | Jdg.TermAtom x -> return x
    | (Jdg.TermConstructor _ | Jdg.TermConvert _) -> Runtime.(error ~loc (ExpectedAtom j))

(* as_handler: loc:Location.t -> Runtime.value -> Runtime.handler Runtime.comp *)
let as_handler ~loc v =
  let e = Runtime.as_handler ~loc v in
  return e

(* as_ref: loc:Location.t -> Runtime.value -> Runtime.ref Runtime.comp *)
let as_ref ~loc v =
  let e = Runtime.as_ref ~loc v in
  return e

let as_dyn ~loc v =
  let e = Runtime.as_dyn ~loc v in
  return e

let form_not_abstract j = Jdg.form_abstraction (Jdg.NotAbstract j)

(** Evaluate a computation -- infer mode. *)
(*   infer : Rsyntax.comp -> Runtime.value Runtime.comp *)
let rec infer {Location.thing=c'; loc} =
  match c' with
    | Rsyntax.Bound i ->
       Runtime.lookup_bound ~loc i

    | Rsyntax.Function (_, c) ->
       let f v =
         Runtime.add_bound v
           (infer c)
       in
       Runtime.return_closure f

    | Rsyntax.AMLConstructor (t, cs) ->
       let rec fold vs = function
         | [] ->
            let vs = List.rev vs in
            return vs
         | c :: cs ->
            infer c >>= fun v ->
            fold (v :: vs) cs
       in
       fold [] cs >>= fun vs ->
       let v = Runtime.mk_tag t vs in
       return v

    | Rsyntax.IsTypeConstructor (c, cs) ->
       (* XXX premises should really be run in checking mode!!! *)
       infer_premises [] cs >>= fun premises ->
       Runtime.lookup_signature >>= fun sgn ->
       let e = Jdg.form_is_type_rule sgn c premises in
       let v = Runtime.mk_is_type (form_not_abstract e) in
       return v

    | Rsyntax.IsTermConstructor (c, cs) ->
       infer_premises [] cs >>= fun premises ->
       Runtime.lookup_signature >>= fun sgn ->
       let e = Jdg.form_is_term_rule sgn c premises in
       let v = Runtime.mk_is_term (form_not_abstract e) in
       return v

    | Rsyntax.EqTypeConstructor (c, cs) ->
       infer_premises [] cs >>= fun premises ->
       Runtime.lookup_signature >>= fun sgn ->
       let e = Jdg.form_eq_type_rule sgn c premises in
       let v = Runtime.mk_eq_type (form_not_abstract e) in
       return v

    | Rsyntax.EqTermConstructor (c, cs) ->
       infer_premises [] cs >>= fun premises ->
       Runtime.lookup_signature >>= fun sgn ->
       let e = Jdg.form_eq_term_rule sgn c premises in
       let v = Runtime.mk_eq_term (form_not_abstract e) in
       return v

    | Rsyntax.Tuple cs ->
      let rec fold vs = function
        | [] -> return (Runtime.mk_tuple (List.rev vs))
        | c :: cs -> (infer c >>= fun v -> fold (v :: vs) cs)
      in
      fold [] cs

    | Rsyntax.Handler {Rsyntax.handler_val; handler_ops; handler_finally} ->
        let handler_val =
          begin match handler_val with
          | [] -> None
          | _ :: _ ->
            let f v =
              match_cases ~loc handler_val infer v
            in
            Some f
          end
        and handler_ops = Name.IdentMap.mapi (fun op cases ->
            let f {Runtime.args=vs;checking} =
              match_op_cases ~loc op cases vs checking
            in
            f)
          handler_ops
        and handler_finally =
          begin match handler_finally with
          | [] -> None
          | _ :: _ ->
            let f v =
              match_cases ~loc handler_finally infer v
            in
            Some f
          end
        in
        Runtime.return_handler handler_val handler_ops handler_finally

  | Rsyntax.Operation (op, cs) ->
     let rec fold vs = function
       | [] ->
          let vs = List.rev vs in
          Runtime.operation op vs
       | c :: cs ->
          infer c >>= fun v ->
          fold (v :: vs) cs
     in
     fold [] cs

  | Rsyntax.With (c1, c2) ->
     infer c1 >>= as_handler ~loc >>= fun h ->
     Runtime.handle_comp h (infer c2)

  | Rsyntax.Let (xcs, c) ->
     let_bind ~loc xcs (infer c)

  | Rsyntax.LetRec (fxcs, c) ->
     letrec_bind fxcs (infer c)

  | Rsyntax.Now (x,c1,c2) ->
     let xloc = x.Location.loc in
     infer x >>= as_dyn ~loc:xloc >>= fun x ->
     infer c1 >>= fun v ->
     Runtime.now x v (infer c2)

  | Rsyntax.Current c ->
     infer c >>= as_dyn ~loc:(c.Location.loc) >>= fun x ->
     Runtime.lookup_dyn x

  | Rsyntax.Ref c ->
     infer c >>= fun v ->
     Runtime.mk_ref v

  | Rsyntax.Lookup c ->
     infer c >>= as_ref ~loc >>= fun x ->
     Runtime.lookup_ref x

  | Rsyntax.Update (c1, c2) ->
     infer c1 >>= as_ref ~loc >>= fun x ->
     infer c2 >>= fun v ->
     Runtime.update_ref x v >>= fun () ->
     Runtime.return_unit

  | Rsyntax.Sequence (c1, c2) ->
     infer c1 >>= fun v ->
     sequence ~loc v >>= fun () ->
     infer c2

  | Rsyntax.Assume ((x, c1), c2) ->
     check_is_type c1 >>= fun t ->
     Runtime.add_free x t (fun _ -> infer c2)

  | Rsyntax.Match (c, cases) ->
     infer c >>=
     match_cases ~loc cases infer

  | Rsyntax.Ascribe (c1, c2) ->
     check_is_type_abstraction c2 >>= fun t ->
     check c1 t >>=
     Runtime.return_is_term

  | Rsyntax.Abstract (x, None, _) ->
    Runtime.(error ~loc (UnannotatedAbstract x))

  | Rsyntax.Abstract (x, Some u, c) ->
     check_is_type u >>= fun ju ->
     Runtime.add_free x ju (fun jy ->
         let vy = Jdg.form_is_term_atom jy in
         let vy = Jdg.form_abstraction (Jdg.NotAbstract vy) in
         let abstract j = Jdg.form_abstraction (Jdg.Abstract (jy, j)) in

         Predefined.add_abstracting
           vy
           begin infer c >>=
             function

             | Runtime.IsType jdg -> Runtime.return_is_type (abstract jdg)

             | Runtime.IsTerm jdg -> Runtime.return_is_term (abstract jdg)

             | Runtime.EqType jdg -> Runtime.return_eq_type (abstract jdg)

             | Runtime.EqTerm jdg -> Runtime.return_eq_term (abstract jdg)

             | (Runtime.Closure _ | Runtime.Handler _ | Runtime.Tag _ |
                Runtime.Tuple _ | Runtime.Ref _ | Runtime.Dyn _ |
                Runtime.String _) as v ->
                Runtime.(error ~loc (JudgementExpected v))

           end)

  | Rsyntax.Yield c ->
    infer c >>= fun v ->
    Runtime.continue ~loc v

  | Rsyntax.Apply (c1, c2) ->
    infer c1 >>= begin function
      | Runtime.Closure f ->
        infer c2 >>= fun v ->
        Runtime.apply_closure f v
      | Runtime.IsTerm _ | Runtime.IsType _ | Runtime.EqTerm _ | Runtime.EqType _ |
        Runtime.Handler _ | Runtime.Tag _ | Runtime.Tuple _ |
        Runtime.Ref _ | Runtime.Dyn _ | Runtime.String _ as h ->
        Runtime.(error ~loc (Inapplicable h))
    end

  | Rsyntax.String s ->
    return (Runtime.mk_string s)

  | Rsyntax.OccursIsTypeAbstraction (c1, c2) ->
     check_is_type_abstraction c2 >>= fun abstr ->
     occurs Jdg.occurs_is_type_abstraction c1 abstr

  | Rsyntax.OccursIsTermAbstraction (c1,c2) ->
     check_is_term_abstraction c2 >>= fun abstr ->
     occurs Jdg.occurs_is_term_abstraction c1 abstr

  | Rsyntax.OccursEqTypeAbstraction (c1, c2) ->
     check_eq_type_abstraction c2 >>= fun abstr ->
     occurs Jdg.occurs_eq_type_abstraction c1 abstr

  | Rsyntax.OccursEqTermAbstraction (c1, c2) ->
     check_eq_term_abstraction c2 >>= fun abstr ->
     occurs Jdg.occurs_eq_term_abstraction c1 abstr


  | Rsyntax.Context c ->
    check_is_term_abstraction c >>= fun j ->
    let xts = Jdg.context_is_term_abstraction j in
    let js = List.map (fun j -> Runtime.mk_is_term
                          (form_not_abstract (Jdg.form_is_term_atom j))) xts in
    return (Predefined.mk_list js)

  | Rsyntax.Natural c ->
    check_is_term c >>= fun j ->
    Runtime.lookup_signature >>= fun signature ->
    let eq = Jdg.natural_type_eq signature j in
    Runtime.return_eq_type (form_not_abstract eq)

(* XXX premises should really be run in checking mode!!! *)
and infer_premises ps_out = function
  | [] -> return (List.rev ps_out)
  | p :: ps -> infer p >>= as_premise >>= fun p ->
     infer_premises (p :: ps_out) ps

and occurs
  : 'a . (Jdg.is_atom -> 'a Jdg.abstraction -> bool)
    -> Rsyntax.comp
    -> 'a Jdg.abstraction -> Runtime.value Runtime.comp
  = fun occurs_abstr c1 abstr ->
  check_atom c1 >>= fun a ->
  begin match occurs_abstr a abstr with
  | true ->
     let t = Jdg.type_of_atom a in
     let t = Runtime.mk_is_type (Jdg.form_abstraction (Jdg.NotAbstract t)) in
     return (Predefined.from_option (Some t))
  | false ->
     return (Predefined.from_option None)
  end

and check_default ~loc v t_check =
  let je = as_is_term_abstraction ~loc v in
  Equal.coerce ~loc je t_check >>=
    begin function
      | Some je -> return je
      | None -> Runtime.(error ~loc (TypeMismatchCheckingMode (je, t_check)))
  end

and check_premises premises t_premises =

  let rec fold ps_out ps ts =
    match ps, ts with

    | [], [] ->
       let ps_out = List.rev ps_out in
       return ps_out

    | p :: ps, t :: ts ->
       check_premise p t >>= fun p ->
       fold (p :: ps_out) ps ts

    | [], _::_ | _::_, [] ->
       (* desugar made sure this cannot happen *)
       assert false
  in
  fold [] premises t_premises

and check_premise c t =
  check c t >>= fun e -> as_premise (Runtime.mk_is_term e)

and as_premise = function
  | Runtime.IsType t -> return (Jdg.PremiseIsType t)
  | Runtime.IsTerm e -> return (Jdg.PremiseIsTerm e)
  | Runtime.EqType eq -> return (Jdg.PremiseEqType eq)
  | Runtime.EqTerm eq -> return (Jdg.PremiseEqTerm eq)
  | (Runtime.Closure _ | Runtime.Handler _ | Runtime.Tag _ | Runtime.Tuple _ |
     Runtime.Ref _| Runtime.Dyn _| Runtime.String _) ->
     assert false


(* Rsyntax.comp -> Jdg.is_type -> Jdg.is_term Runtime.comp *)
and check ({Location.thing=c';loc} as c) t_check =
  match c' with

  (* for these we switch to infer mode *)
  | Rsyntax.Bound _
  | Rsyntax.Function _
  | Rsyntax.Handler _
  | Rsyntax.Ascribe _
  | Rsyntax.AMLConstructor _
  | Rsyntax.IsTypeConstructor _
  | Rsyntax.IsTermConstructor _
  | Rsyntax.EqTypeConstructor _
  | Rsyntax.EqTermConstructor _
  | Rsyntax.Tuple _
  | Rsyntax.With _
  | Rsyntax.Yield _
  | Rsyntax.Apply _
  | Rsyntax.Ref _
  | Rsyntax.Lookup _
  | Rsyntax.Update _
  | Rsyntax.Current _
  | Rsyntax.String _
  | Rsyntax.OccursIsTypeAbstraction _
  | Rsyntax.OccursIsTermAbstraction _
  | Rsyntax.OccursEqTypeAbstraction _
  | Rsyntax.OccursEqTermAbstraction _
  | Rsyntax.Context _
  | Rsyntax.Natural _ ->
    infer c >>= fun v ->
    check_default ~loc v t_check

  | Rsyntax.Operation (op, cs) ->
     let rec fold vs = function
       | [] ->
          let vs = List.rev vs in
          Runtime.operation op ~checking:t_check vs >>= fun v ->
          check_default ~loc v t_check
       | c :: cs ->
          infer c >>= fun v ->
          fold (v :: vs) cs
     in
     fold [] cs

  | Rsyntax.Let (xcs, c) ->
     let_bind ~loc xcs (check c t_check)

  | Rsyntax.Sequence (c1,c2) ->
    infer c1 >>= fun v ->
    sequence ~loc v >>= fun () ->
    check c2 t_check

  | Rsyntax.LetRec (fxcs, c) ->
     letrec_bind fxcs (check c t_check)

  | Rsyntax.Now (x,c1,c2) ->
     let xloc = x.Location.loc in
     infer x >>= as_dyn ~loc:xloc >>= fun x ->
     infer c1 >>= fun v ->
     Runtime.now x v (check c2 t_check)

  | Rsyntax.Assume ((x, t), c) ->
     check_is_type t >>= fun t ->
     Runtime.add_free x t (fun _ ->
     check c t_check)

  | Rsyntax.Match (c, cases) ->
     infer c >>=
     match_cases ~loc cases (fun c -> check c t_check)

  | Rsyntax.Abstract (x, u, c) ->
    check_abstract ~loc t_check x u c

and check_abstract ~loc t_check x u c =
  Runtime.lookup_signature >>= fun sgn ->
  match Jdg.invert_is_type sgn t_check with

  | Jdg.TypeConstructor _ ->
     Runtime.(error ~loc (AbstractTyExpected t_check))

  | Jdg.AbstractTy (a, b) ->
     begin match u with
     | Some u ->
        check_is_type u >>= fun ju ->
        Equal.equal_ty ~loc:(u.Location.loc) ju (Jdg.type_of_atom a) >>=
          begin function
            | Some equ -> return (ju, equ)
            | None ->
               Runtime.(error ~loc:(u.Location.loc) (AnnotationMismatch (ju, (Jdg.type_of_atom a))))
          end
     | None ->
        let ju = Jdg.type_of_atom a in
        let equ = Jdg.reflexivity_ty ju in
        return (ju, equ)
     end >>= fun (ju, equ) -> (* equ : ju == typeof a *)
     Runtime.add_free ~loc x ju (
         fun jy -> (* jy is a free variable of type ju *)
         let ja = Jdg.atom_is_term ~loc jy in
         Predefined.add_abstracting ja
           (let b = Jdg.substitute_ty ~loc b a (Jdg.convert ~loc ja equ) in
            check c b >>= fun e ->
            form_is_term ~loc (Jdg.Abstract (jy, e)) >>= fun abstr ->
            let eq_abstr = Jdg.congr_abstract_type ~loc equ jy a (Jdg.reflexivity_ty b) in
            let abstr = Jdg.convert ~loc abstr eq_abstr in
            return abstr))

(* sequence: loc:Location.t -> Runtime.value -> unit Runtime.comp *)
and sequence ~loc v =
  match v with
    | Runtime.Tuple [] -> return ()
    | _ ->
      Runtime.lookup_penv >>= fun penv ->
      Print.warning "%t: Sequence:@ The value %t should be ()" (Location.print loc) (Runtime.print_value ~penv v);
      return ()

and let_bind
  : 'a. loc:Location.t -> Rsyntax.let_clause list -> 'a Runtime.comp -> 'a Runtime.comp
  = fun ~loc clauses cmd ->
  let rec fold vs = function
    | [] ->
      (* parallel let: only bind at the end *)
      List.fold_left (fun cmd v -> Runtime.add_bound v cmd) cmd vs
    | Rsyntax.Let_clause (xs, pt, c) :: clauses ->
       infer c >>= fun v ->
       Matching.match_pattern pt v >>= begin function
        | Some us -> fold (List.rev us @ vs) clauses
        | None ->
           Runtime.lookup_penv >>= fun penv ->
           Runtime.(error ~loc (MatchFail v))
       end

  in
  fold [] clauses

and letrec_bind
  : 'a . Rsyntax.letrec_clause list -> 'a Runtime.comp -> 'a Runtime.comp
  = fun fxcs ->
  let gs =
    List.map
      (fun (Rsyntax.Letrec_clause (_, _, _, c)) -> (fun v -> Runtime.add_bound v (infer c)))
      fxcs
  in
  Runtime.add_bound_rec gs

(* [match_cases loc cases eval v] tries for each case in [cases] to match [v]
   and if successful continues on the computation using [eval] with the pattern variables bound. *)
and match_cases
  : 'a . loc:Location.t -> Rsyntax.match_case list -> (Rsyntax.comp -> 'a Runtime.comp)
         -> Runtime.value -> 'a Runtime.comp
  = fun ~loc cases eval v ->
  let rec fold = function
    | [] ->
      Runtime.lookup_penv >>= fun penv ->
      Runtime.(error ~loc (MatchFail v))
    | (p, c) :: cases ->
      Matching.match_pattern p v >>= begin function
        | Some vs ->
          let rec bind = function
            | [] -> eval c
            | v::vs ->
              Runtime.add_bound v (bind vs)
          in
          bind vs
        | None -> fold cases
      end
  in
  fold cases

and match_op_cases ~loc op cases vs checking =
  let rec fold = function
    | [] ->
      Runtime.operation op ?checking vs >>= fun v ->
      Runtime.continue ~loc v
    | (ps, ptopt, c) :: cases ->
      Matching.match_op_pattern ps ptopt vs checking >>=
        begin function
        | Some vs ->
          let rec bind = function
            | [] -> infer c
            | v::vs ->
              Runtime.add_bound v (bind vs)
          in
          bind vs
        | None -> fold cases
      end
  in
  fold cases

and check_is_type c : Jdg.is_type Runtime.comp =
  infer c >>= fun v -> return (as_is_type ~loc:c.Location.loc v)

and check_is_type_abstraction c =
  infer c >>= fun v -> return (as_is_type_abstraction ~loc:c.Location.loc v)

and check_is_term c =
  infer c >>= fun v -> return (as_is_term ~loc:c.Location.loc v)

and check_is_term_abstraction c =
  infer c >>= fun v -> return (as_is_term_abstraction ~loc:c.Location.loc v)

and check_eq_type_abstraction c =
  infer c >>= fun v -> return (as_eq_type_abstraction ~loc:c.Location.loc v)

and check_eq_term_abstraction c =
  infer c >>= fun v -> return (as_eq_term_abstraction ~loc:c.Location.loc v)

and check_atom c =
  infer c >>= fun v -> (as_atom ~loc:c.Location.loc v)

(** Move to toplevel monad *)

(* comp_value: 'a Rsyntax.comp -> Runtime.value Runtime.toplevel *)
let comp_value c =
  let r = infer c in
  Runtime.top_handle ~loc:c.Location.loc r

(* comp_ty: 'a Rsyntax.comp -> Jdg.is_type Runtime.toplevel *)
let comp_ty c =
  let r = check_is_type c in
  Runtime.top_handle ~loc:(c.Location.loc) r

let comp_handle (xs,y,c) =
  Runtime.top_return_closure (fun (vs,checking) ->
      let rec bind = function
        | [] ->
           begin match y with
           | Some _ ->
              let checking = match checking with
                | Some jt -> Some (Runtime.mk_is_type jt)
                | None -> None
              in
              let vy = Predefined.from_option checking in
              Runtime.add_bound vy (infer c)
           | None -> infer c
           end
        | v::vs -> Runtime.add_bound v (bind vs)
      in
      bind vs)

(** Toplevel commands *)

let (>>=) = Runtime.top_bind
let return = Runtime.top_return

let toplet_bind ~loc ~quiet ~print_annot clauses =
  let rec fold vs = function
    | [] ->
       (* parallel let: only bind at the end *)
       List.fold_left
         (fun cmd v -> Runtime.add_topbound v >>= fun () -> cmd)
         (return ())
         vs

    | Rsyntax.Let_clause (_, pt, c) :: clauses ->
       comp_value c >>= fun v ->
       Matching.top_match_pattern pt v >>= begin function
        | None -> Runtime.error ~loc (Runtime.MatchFail v)
        | Some us -> fold (List.rev us @ vs) clauses
       end
  in
  fold [] clauses >>= fun () ->
    if not quiet then
      (List.iter (function
       | Rsyntax.Let_clause (xts, _, _) ->
          List.iter
            (fun (x, sch) -> Format.printf "@[<hov 2>val %t :>@ %t@]@."
                                               (Name.print_ident x)
                                               (print_annot sch))
               xts)
         clauses ;
         Format.printf "@.") ;
    return ()

let topletrec_bind ~loc ~quiet ~print_annot fxcs =
  let gs =
    List.map
      (fun (Rsyntax.Letrec_clause (_, _, _, c)) v -> Runtime.add_bound v (infer c))
      fxcs
  in
  Runtime.add_topbound_rec gs >>= fun () ->
  if not quiet then
    (List.iter
      (fun (Rsyntax.Letrec_clause (f, _, annot, _)) ->
        Format.printf "@[<hov 2>val %t :>@ %t@]@."
                      (Name.print_ident f)
                      (print_annot annot))
      fxcs ;
     Format.printf "@.") ;
  return ()

type error =
  | RuntimeError of TT.print_env * Runtime.error
  | JdgError of TT.print_env * Jdg.error

exception Error of error Location.located

let error ~loc err = Pervasives.raise (Error (Location.locate err loc))

let print_error err ppf =
  match err with
    | RuntimeError (penv, err) -> Runtime.print_error ~penv err ppf
    | JdgError (penv, err) -> Jdg.print_error ~penv err ppf

let rec toplevel ~quiet ~print_annot {Location.thing=c;loc} =
  Runtime.catch ~loc (lazy (match c with

    | Rsyntax.DefMLType lst

    | Rsyntax.DefMLTypeRec lst ->
      (if not quiet then
         Format.printf "ML type%s %t declared.@.@."
                       (match lst with [_] -> "" | _ -> "s")
                       (Print.sequence (fun (t,_) -> Name.print_ident t)
                                       " " lst)) ;
      return ()

    | Rsyntax.DeclOperation (x, k) ->
       (if not quiet then
         Format.printf "Operation %t is declared.@.@."
                       (Name.print_ident x)) ;
       return ()

    | Rsyntax.DeclExternal (x, sch, s) ->
       begin
         match External.lookup s with
         | None -> Runtime.error ~loc (Runtime.UnknownExternal s)
         | Some v ->
            Runtime.add_topbound v >>= (fun () ->
             if not quiet then
               Format.printf "@[<hov 2>external %t :@ %t = \"%s\"@]@.@."
                             (Name.print_ident x)
                             (print_annot () sch)
                             s ;
             return ())
       end

    | Rsyntax.TopHandle lst ->
       Runtime.top_fold (fun () (op, xc) ->
           comp_handle xc >>= fun f ->
           Runtime.add_handle op f) () lst

    | Rsyntax.TopLet clauses ->
      let print_annot = print_annot () in
      toplet_bind ~loc ~quiet ~print_annot clauses

    | Rsyntax.TopLetRec fxcs ->
      let print_annot = print_annot () in
      topletrec_bind ~loc ~quiet ~print_annot fxcs

    | Rsyntax.TopDynamic (x, annot, c) ->
       comp_value c >>= fun v ->
       Runtime.add_dynamic ~loc x v

    | Rsyntax.TopNow (x,c) ->
       let xloc = x.Location.loc in
       comp_value x >>= fun x ->
       let x = Runtime.as_dyn ~loc:xloc x in
       comp_value c >>= fun v ->
       Runtime.top_now x v

    | Rsyntax.TopDo c ->
       comp_value c >>= fun v ->
       Runtime.top_lookup_penv >>= fun penv ->
       (begin if not quiet then
            Format.printf "%t@.@." (Runtime.print_value ~penv v)
        end;
        return ())

    | Rsyntax.TopFail c ->
       Runtime.catch ~loc (lazy (comp_value c)) >>= begin function

       | Runtime.CaughtRuntime {Location.thing=err; loc}  ->
         Runtime.top_lookup_penv >>= fun penv ->
         (if not quiet then Format.printf "Successfully failed command with runtime error:@.%t:@ %t@.@."
                                          (Location.print loc)
                                          (Runtime.print_error ~penv err));
         return ()

       | Runtime.CaughtJdg {Location.thing=err; loc}  ->
         Runtime.top_lookup_penv >>= fun penv ->
         (if not quiet then Format.printf "Successfully failed command with judgment error:@.%t:@ %t@.@."
                                          (Location.print loc)
                                          (Jdg.print_error ~penv err));
         return ()

       | Runtime.Result r ->
         Runtime.error ~loc (Runtime.FailureFail r)
       end

    | Rsyntax.Included lst ->
      Runtime.top_fold (fun () (fn, cmds) ->
          (if not quiet then Format.printf "#including %s@." fn);
          Runtime.top_fold (fun () cmd -> toplevel ~quiet:true ~print_annot cmd) () cmds >>= fun () ->
          (if not quiet then Format.printf "#processed %s@." fn);
          return ())
        () lst

    | Rsyntax.Verbosity i -> Config.verbosity := i; return ()
  )) >>= function
  | Runtime.CaughtJdg {Location.thing=err; loc}  ->
    Runtime.top_lookup_penv >>= fun penv ->
    error ~loc (JdgError (penv, err))

  | Runtime.CaughtRuntime {Location.thing=err; loc}  ->
    Runtime.top_lookup_penv >>= fun penv ->
    error ~loc (RuntimeError (penv, err))

  | Runtime.Result r -> return r<|MERGE_RESOLUTION|>--- conflicted
+++ resolved
@@ -5,29 +5,6 @@
 
 let return = Runtime.return
 
-<<<<<<< HEAD
-=======
-let as_is_term_abstraction = Runtime.as_is_term
-
-let as_is_term ~loc v =
-  let e = Runtime.as_is_term ~loc v in
-  match Jdg.invert_is_term_abstraction e with
-  | Jdg.NotAbstract e -> e
-  | Jdg.Abstract _ -> Runtime.(error ~loc (IsTermExpected v))
-
-let as_is_type_abstraction = Runtime.as_is_type
-
-let as_is_type ~loc v =
-  let t = Runtime.as_is_type ~loc v in
-  match Jdg.invert_is_type_abstraction t with
-  | Jdg.NotAbstract t -> t
-  | Jdg.Abstract _ -> Runtime.(error ~loc (IsTypeExpected v))
-
-let as_eq_type_abstraction = Runtime.as_eq_type
-
-let as_eq_term_abstraction = Runtime.as_eq_term
-
->>>>>>> 887ce527
 let as_atom ~loc v =
   Runtime.lookup_signature >>= fun sgn ->
   let j = Runtime.as_is_term ~loc v in
