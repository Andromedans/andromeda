--- conflicted
+++ resolved
@@ -194,13 +194,6 @@
         | Runtime.(Derivation _ | Closure _ | Handler _ | Exc _ | Tag _ | Tuple _ | Ref _ | String _) as v ->
            Runtime.(error ~at (JudgementOrBoundaryExpected v)))
 
-<<<<<<< HEAD
-             | Runtime.(Derivation _ | Closure _ | Handler _ | Tag _ | Tuple _ | Ref _ | Dyn _ | String _) as v ->
-                Runtime.(error ~at (JudgementOrBoundaryExpected v))
-           end)
-
-=======
->>>>>>> 0a81d6ce
   | Syntax.AbstractAtom (a, c) ->
      comp_as_atom a >>= fun a ->
            begin comp c >>=
