--- conflicted
+++ resolved
@@ -596,11 +596,7 @@
     | [] ->
        (* parallel let: only bind at the end *)
        List.fold_left
-<<<<<<< HEAD
-         (fun cmd (_, v) -> Runtime.add_topbound v >>= fun () -> cmd)
-=======
          (fun cmd v -> Runtime.add_topbound v >>= fun () -> cmd)
->>>>>>> 0b9ed1f6
          (return ())
          vs
     | Rsyntax.Let_clause_ML (x, _, c) :: clauses ->
