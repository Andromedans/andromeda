(** A toplevel computation carries around the current
    environment. *)
type state = {
  desugar : Desugar.Ctx.t ;
  typing : Tyenv.t ;
  runtime : Runtime.topenv
}

type error =
  | EvalError of Eval.error
  | ParserError of Ulexbuf.error
  | DesugarError of Desugar.error
  | TypingError of Mlty.error

exception Error of error Location.located

let print_error err ppf =
  match err with
<<<<<<< HEAD
  | TTError err -> Format.fprintf ppf "AML runtime misused the nucleus (%t) -- please report" (TT.print_error err)
  | EvalError err -> Format.fprintf ppf "@[<hov 2>Evaluation error:@ %t@]" (Eval.print_error err)
  | ParserError err -> Format.fprintf ppf "@[<hov 2>Parsing error:@ %t@]" (Ulexbuf.print_error err)
  | DesugarError err -> Format.fprintf ppf "@[<hov 2>Type error:@ %t@]" (Desugar.print_error err)
  | TypingError err -> Format.fprintf ppf "@[<hov 2>Type error:@ %t@]" (Mlty.print_error err)
=======
  | EvalError err -> Eval.print_error err ppf
  | ParserError err -> Ulexbuf.print_error err ppf
  | DesugarError err -> Desugar.print_error err ppf
  | TypingError err -> Mlty.print_error err ppf
>>>>>>> 6b9a8eda

let print_located_error {Location.thing=err; loc} ppf =
  Format.fprintf ppf "@.%t:@.%t" (Location.print loc) (print_error err)

let wrap f state =
  try f state
  with
    | Eval.Error {Location.thing=err; loc} ->
       raise (Error (Location.locate (EvalError err) loc))
    | Ulexbuf.Error {Location.thing=err; loc} ->
      raise (Error (Location.locate (ParserError err) loc))
    | Desugar.Error {Location.thing=err; loc} ->
      raise (Error (Location.locate (DesugarError err) loc))
    | Mlty.Error {Location.thing=err; loc} ->
      raise (Error (Location.locate (TypingError err) loc))

(** Evaluation of toplevel computations *)
let print_annot () =
  let penv = Mlty.fresh_penv () in
  fun t ppf -> Mlty.print_ty_schema ~penv t ppf

let exec_cmd ~quiet c = wrap (fun {desugar;typing;runtime} ->
  let desugar, c = Desugar.toplevel  ~basedir:Filename.current_dir_name desugar c in
  let typing, c = Typecheck.toplevel typing c in
  let comp = Eval.toplevel ~quiet ~print_annot c in
  let (), runtime = Runtime.exec comp runtime in
  {desugar;typing;runtime})

let exec_interactive = wrap (fun state ->
  let cmd = Lexer.read_toplevel Parser.commandline () in
  exec_cmd ~quiet:false cmd state)

let use_file ~fn ~quiet = wrap (fun {desugar;typing;runtime} ->
  let desugar, cmds = Desugar.file desugar fn in
  let typing, cmds = List.fold_left (fun (typing, cmds) cmd ->
      let typing, cmd = Typecheck.toplevel typing cmd in
      (typing, cmd :: cmds))
    (typing, []) cmds
  in
  let cmds = List.rev cmds in
  let comp =
    List.fold_left
      (fun m cmd -> Runtime.top_bind m (fun () -> Eval.toplevel ~quiet ~print_annot cmd))
      (Runtime.top_return ()) cmds
  in
  let (), runtime = Runtime.exec comp runtime in
  {desugar;typing;runtime})

let initial =
  let desugar, cmds = List.fold_left (fun (desugar, cmds) cmd ->
      let desugar, cmd = Desugar.toplevel ~basedir:Filename.current_dir_name desugar cmd in
      (desugar, cmd :: cmds))
    (Desugar.Ctx.empty, []) Predefined.definitions
  in
  let cmds = List.rev cmds in
  let typing, cmds = List.fold_left (fun (typing, cmds) cmd ->
      let typing, cmd = Typecheck.toplevel typing cmd in
      (typing, cmd :: cmds))
    (Tyenv.empty, []) cmds
  in
  let cmds = List.rev cmds in
  let comp = List.fold_left
    (fun m cmd -> Runtime.top_bind m (fun () -> Eval.toplevel ~quiet:true ~print_annot cmd))
    (Runtime.top_return ()) cmds
  in
  let (), runtime = Runtime.exec comp Runtime.empty in
  {desugar;typing;runtime}<|MERGE_RESOLUTION|>--- conflicted
+++ resolved
@@ -16,18 +16,10 @@
 
 let print_error err ppf =
   match err with
-<<<<<<< HEAD
-  | TTError err -> Format.fprintf ppf "AML runtime misused the nucleus (%t) -- please report" (TT.print_error err)
   | EvalError err -> Format.fprintf ppf "@[<hov 2>Evaluation error:@ %t@]" (Eval.print_error err)
   | ParserError err -> Format.fprintf ppf "@[<hov 2>Parsing error:@ %t@]" (Ulexbuf.print_error err)
   | DesugarError err -> Format.fprintf ppf "@[<hov 2>Type error:@ %t@]" (Desugar.print_error err)
   | TypingError err -> Format.fprintf ppf "@[<hov 2>Type error:@ %t@]" (Mlty.print_error err)
-=======
-  | EvalError err -> Eval.print_error err ppf
-  | ParserError err -> Ulexbuf.print_error err ppf
-  | DesugarError err -> Desugar.print_error err ppf
-  | TypingError err -> Mlty.print_error err ppf
->>>>>>> 6b9a8eda
 
 let print_located_error {Location.thing=err; loc} ppf =
   Format.fprintf ppf "@.%t:@.%t" (Location.print loc) (print_error err)
