--- conflicted
+++ resolved
@@ -5,6 +5,8 @@
 let print_ty =
   let a = Mlty.fresh_param () in
   ([a], Mlty.Arrow (Mlty.Param a, Mlty.unit_ty))
+
+let json_ty = print_ty
 
 let time_ty =
   let a = Mlty.fresh_param () in
@@ -37,19 +39,17 @@
         )),
        print_ty));
 
-<<<<<<< HEAD
-    ("time",
+    ("print_json",
       ((fun loc ->
-=======
-    ("print_json", fun loc ->
       Runtime.return_closure (fun v ->
           let j = Runtime.Json.value v in
           Format.printf "%t@." (Json.print j) ;
           Runtime.return_unit
-        )) ;
+        )),
+      json_ty));
 
-    ("time", fun loc ->
->>>>>>> 15a9c4ba
+    ("time",
+      ((fun loc ->
       Runtime.return_closure (fun _ ->
         let time = ref 0. in
         time := Sys.time ();
