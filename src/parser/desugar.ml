--- conflicted
+++ resolved
@@ -792,15 +792,9 @@
   in
 
   (* TODO improve locs *)
-<<<<<<< HEAD
-  List.fold_left (fun h c ->
-      let c = comp ~yield ctx c in
-      locate (Dsyntax.Apply (h,c)) loc) c cs
-=======
   List.fold_left (fun h arg ->
-      let arg = comp ~yield bound arg in
-      locate (Syntax.Apply (h, arg)) (Location.union loc arg.Location.loc)) c cs
->>>>>>> 568b9614
+      let arg = comp ~yield ctx arg in
+      locate (Dsyntax.Apply (h, arg)) (Location.union loc arg.Location.loc)) c cs
 
 (* Desugar handler cases. *)
 and handler ~loc ctx hcs =
