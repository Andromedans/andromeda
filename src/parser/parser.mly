%{
  open Input
%}

%token FORALL LAMBDA
%token TYPE
%token UNDERSCORE
%token <string> NAME
%token LPAREN RPAREN LBRACK RBRACK LRBRACK LLBRACK RRBRACK
%token DCOLON COLON SEMICOLON COMMA DOT
%token ARROW
%token EQEQ
%token REFL
%token TOPLET TOPCHECK TOPBETA TOPETA TOPHINT TOPINHABIT
%token TOPUNHINT
%token LET COLONEQ AND IN
%token BETA ETA HINT INHABIT
%token UNHINT
%token HANDLE HANDLER WITH BAR VAL FINALLY END
%token WHNF TYPEOF
%token FUNCTION APPLY
%token AXIOM REDUCE
%token ASSUME
%token WHERE
%token <string> OPERATION
%token ENVIRONMENT HELP QUIT
%token <int> VERBOSITY
%token <string> QUOTED_STRING
%token INCLUDE
%token EOF

%start <Input.toplevel list> file
%start <Input.toplevel> commandline
%start <Input.toplevel> command

%%

(* Toplevel syntax *)

file:
  | f=filecontents EOF            { f }

filecontents:
  |                                 { [] }
  | d=topcomp DOT ds=filecontents       { d :: ds }
  | d=topdirective DOT ds=filecontents  { d :: ds }

command:
  | d=topcomp DOT       { d }
  | d=topdirective DOT  { d }

commandline:
  | topcomp DOT EOF       { $1 }
  | topdirective DOT EOF { $1 }

(* Things that can be defined on toplevel. *)
topcomp: mark_location(plain_topcomp) { $1 }
plain_topcomp:
  | TOPLET x=name yts=typed_binder* u=return_type? COLONEQ c=term { TopLet (x, List.concat yts, u, c) }
  | TOPCHECK c=term                                  { TopCheck c }
  | TOPBETA ths=tags_hints                           { TopBeta ths }
  | TOPETA ths=tags_hints                            { TopEta ths }
  | TOPHINT ths=tags_hints                           { TopHint ths }
  | TOPINHABIT ths=tags_hints                        { TopInhabit ths }
  | TOPUNHINT ts=tags_unhints                        { TopUnhint ts }
  | AXIOM x=name yst=primarg* COLON u=term           { Axiom (x, List.concat yst, u)}

return_type:
  | COLON t=ty_term { t }

(* Toplevel directive. *)
topdirective: mark_location(plain_topdirective) { $1 }
plain_topdirective:
  | ENVIRONMENT    { Environment }
  | HELP       { Help }
  | QUIT       { Quit }
  | VERBOSITY                                            { Verbosity $1 }
  | INCLUDE fs=quoted_string+                            { Include fs }

quoted_string:
  | QUOTED_STRING { let s = $1 in
               let l = String.length s in
               String.sub s 1 (l - 2) }

(* Main syntax tree *)

term: mark_location(plain_term) { $1 }
plain_term:
<<<<<<< HEAD
  | e=plain_ty_term                                 { e }
  | LET a=let_clauses IN c=term                     { Let (a, c) }
  | ASSUME x=var_name COLON t=ty_term IN c=term     { Assume ((x, t), c) }
  | c1=ty_term WHERE e=app_term DCOLON c2=term      { Where (c1, e, c2) }
  | BETA tshs=tags_opt_hints IN c=term              { Beta (tshs, c) }
  | ETA tshs=tags_opt_hints IN c=term               { Eta (tshs, c) }
  | HINT tshs=tags_opt_hints IN c=term              { Hint (tshs, c) }
  | INHABIT tshs=tags_opt_hints IN c=term           { Inhabit (tshs, c) }
  | UNHINT ts=tags_unhints IN c=term                { Unhint (ts, c) }
  | HANDLE c=term WITH hcs=handler_case* END        { Handle (c, hcs) }
  | WITH h=term HANDLE c=term                       { With (h, c) }
  | HANDLER hcs=handler_case* END                   { Handler (hcs) }
  | e=app_term DCOLON t=ty_term                     { Ascribe (e, t) }
=======
  | e=plain_ty_term                                    { e }
  | LET a=let_clauses IN c=term                        { Let (a, c) }
  | ASSUME x=var_name COLON t=ty_term IN c=term        { Assume ((x, t), c) }
  | BETA tshs=tags_opt_hints IN c=term                 { Beta (tshs, c) }
  | ETA tshs=tags_opt_hints IN c=term                  { Eta (tshs, c) }
  | HINT tshs=tags_opt_hints IN c=term                 { Hint (tshs, c) }
  | INHABIT tshs=tags_opt_hints IN c=term              { Inhabit (tshs, c) }
  | UNHINT ts=tags_unhints IN c=term                   { Unhint (ts, c) }
  | HANDLE c=term WITH hcs=handler_case* END           { Handle (c, hcs) }
  | WITH h=term HANDLE c=term                          { With (h, c) }
  | HANDLER hcs=handler_case* END                      { Handler (hcs) }
  | c1=equal_term WHERE e=simple_term COLONEQ c2=term  { Where (c1, e, c2) }
  | e=app_term DCOLON t=ty_term                        { Ascribe (e, t) }
>>>>>>> c2151b1b

ty_term: mark_location(plain_ty_term) { $1 }
plain_ty_term:
  | e=plain_equal_term                              { e }
  | FORALL a=typed_binder+ e=term                   { Prod (List.concat a, e) }
  | LAMBDA a=binder+ e=term                         { Lambda (List.concat a, e) }
  | FUNCTION a=function_abstraction ARROW e=term    { Function (a, e) }
  | t1=equal_term ARROW t2=ty_term                  { Prod ([(Name.anonymous, t1)], t2) }

equal_term: mark_location(plain_equal_term) { $1 }
plain_equal_term:
  | e=plain_app_term                                { e }
  | e1=app_term EQEQ e2=app_term                    { Eq (e1, e2) }

app_term: mark_location(plain_app_term) { $1 }
plain_app_term:
  | e=plain_simple_term                             { e }
  | e=simple_term es=nonempty_list(simple_term)     { Spine (e, es) }
  | e1=simple_term APPLY e2=app_term                { Apply (e1, e2) }
  | WHNF t=simple_term                              { Whnf t }
  | TYPEOF t=simple_term                            { Typeof t }
  | REFL e=simple_term                              { Refl e }
  | op=OPERATION e=simple_term                      { Operation (op, e) }

simple_term: mark_location(plain_simple_term) { $1 }
plain_simple_term:
  | TYPE                                            { Type }
  | LRBRACK                                         { Inhab }
  | x=var_name                                      { Var x }
  | LPAREN e=plain_term RPAREN                      { e }
  | LLBRACK e=term RRBRACK                          { Bracket e }

var_name:
  | NAME { Name.make $1 }

name:
  | x=var_name { x }
  | UNDERSCORE { Name.anonymous }

let_clauses:
  | ls=separated_nonempty_list(AND, let_clause)     { ls }

let_clause:
  | x=name COLONEQ c=term                           { (x,c) }

typed_binder:
  | LBRACK lst=separated_nonempty_list(COMMA, typed_names) RBRACK
       { List.concat lst }

typed_names:
  | xs=name+ COLON t=ty_term  { List.map (fun x -> (x, t)) xs }

binder:
  | LBRACK lst=separated_nonempty_list(COMMA, maybe_typed_names) RBRACK
      { List.concat lst }

maybe_typed_names:
  | xs=name+ COLON t=ty_term  { List.map (fun x -> (x, Some t)) xs }
  | xs=name+                  { List.map (fun x -> (x, None)) xs }

primarg:
  | LBRACK lst=separated_nonempty_list(COMMA, primarg_entry) RBRACK  { List.concat lst }

primarg_entry:
  | b=reduce xs=nonempty_list(name) COLON t=ty_term   { List.map (fun x -> (b, (x, t))) xs }

reduce:
  |        { false }
  | REDUCE { true }

(* function arguments *)
function_abstraction:
  | xs = nonempty_list(name)     { xs }

tags_hints:
  | tshs=separated_nonempty_list(SEMICOLON, tags_hint)     { List.flatten tshs }

(* local hints can be anonymous *)
tags_opt_hints:
  | tshs=separated_nonempty_list(SEMICOLON, tags_opt_hint) { List.flatten tshs }

tags_opt_hint:
  | t=tags_hint { t }
  | LPAREN t=term RPAREN   { [[], t] }

tags_hint:
  | t=var_hint { [t] }
  | xs=tag_var+ COLON ts=separated_nonempty_list(COMMA, term)
      { List.map (fun t ->
        let xs = match t with Var (Name.String x), _ -> x :: xs | _ -> xs
        in xs, t) ts }

var_hint:
  | x=mark_location(tag_var) { let (x, loc) = x in [x], (Var (Name.make x), loc) }

tag_var:
  | NAME { $1 }

tags_unhints:
  | ts=separated_nonempty_list(SEMICOLON, tags_unhint) { ts }

tags_unhint:
  | ts=tag_var { ts }

handler_case:
  | BAR VAL x=name ARROW t=term                 { CaseVal (x, t) }
  | BAR op=OPERATION x=name k=name ARROW t=term { CaseOp (op, x, k, t) }
  | BAR FINALLY x=name ARROW t=term             { CaseFinally (x, t) }

mark_location(X):
  x=X
  { x, Location.make $startpos $endpos }
%%<|MERGE_RESOLUTION|>--- conflicted
+++ resolved
@@ -86,35 +86,19 @@
 
 term: mark_location(plain_term) { $1 }
 plain_term:
-<<<<<<< HEAD
-  | e=plain_ty_term                                 { e }
-  | LET a=let_clauses IN c=term                     { Let (a, c) }
-  | ASSUME x=var_name COLON t=ty_term IN c=term     { Assume ((x, t), c) }
-  | c1=ty_term WHERE e=app_term DCOLON c2=term      { Where (c1, e, c2) }
-  | BETA tshs=tags_opt_hints IN c=term              { Beta (tshs, c) }
-  | ETA tshs=tags_opt_hints IN c=term               { Eta (tshs, c) }
-  | HINT tshs=tags_opt_hints IN c=term              { Hint (tshs, c) }
-  | INHABIT tshs=tags_opt_hints IN c=term           { Inhabit (tshs, c) }
-  | UNHINT ts=tags_unhints IN c=term                { Unhint (ts, c) }
-  | HANDLE c=term WITH hcs=handler_case* END        { Handle (c, hcs) }
-  | WITH h=term HANDLE c=term                       { With (h, c) }
-  | HANDLER hcs=handler_case* END                   { Handler (hcs) }
-  | e=app_term DCOLON t=ty_term                     { Ascribe (e, t) }
-=======
-  | e=plain_ty_term                                    { e }
-  | LET a=let_clauses IN c=term                        { Let (a, c) }
-  | ASSUME x=var_name COLON t=ty_term IN c=term        { Assume ((x, t), c) }
-  | BETA tshs=tags_opt_hints IN c=term                 { Beta (tshs, c) }
-  | ETA tshs=tags_opt_hints IN c=term                  { Eta (tshs, c) }
-  | HINT tshs=tags_opt_hints IN c=term                 { Hint (tshs, c) }
-  | INHABIT tshs=tags_opt_hints IN c=term              { Inhabit (tshs, c) }
-  | UNHINT ts=tags_unhints IN c=term                   { Unhint (ts, c) }
-  | HANDLE c=term WITH hcs=handler_case* END           { Handle (c, hcs) }
-  | WITH h=term HANDLE c=term                          { With (h, c) }
-  | HANDLER hcs=handler_case* END                      { Handler (hcs) }
-  | c1=equal_term WHERE e=simple_term COLONEQ c2=term  { Where (c1, e, c2) }
-  | e=app_term DCOLON t=ty_term                        { Ascribe (e, t) }
->>>>>>> c2151b1b
+  | e=plain_ty_term                                   { e }
+  | LET a=let_clauses IN c=term                       { Let (a, c) }
+  | ASSUME x=var_name COLON t=ty_term IN c=term       { Assume ((x, t), c) }
+  | c1=equal_term WHERE e=simple_term DCOLON c2=term  { Where (c1, e, c2) }
+  | BETA tshs=tags_opt_hints IN c=term                { Beta (tshs, c) }
+  | ETA tshs=tags_opt_hints IN c=term                 { Eta (tshs, c) }
+  | HINT tshs=tags_opt_hints IN c=term                { Hint (tshs, c) }
+  | INHABIT tshs=tags_opt_hints IN c=term             { Inhabit (tshs, c) }
+  | UNHINT ts=tags_unhints IN c=term                  { Unhint (ts, c) }
+  | HANDLE c=term WITH hcs=handler_case* END          { Handle (c, hcs) }
+  | WITH h=term HANDLE c=term                         { With (h, c) }
+  | HANDLER hcs=handler_case* END                     { Handler (hcs) }
+  | e=app_term DCOLON t=ty_term                       { Ascribe (e, t) }
 
 ty_term: mark_location(plain_ty_term) { $1 }
 plain_ty_term:
