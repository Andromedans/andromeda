--- conflicted
+++ resolved
@@ -83,11 +83,7 @@
   | Ungeneralizable of param list * ty
   | UnknownJudgementForm
   | JudgementExpected of ty
-<<<<<<< HEAD
   | AbstractionExpected of judgement
-  | UnexpectedJudgement of ty
-=======
->>>>>>> 1724d736
   | UnexpectedJudgementAbstraction of judgement
 
 exception Error of error Location.located
