--- conflicted
+++ resolved
@@ -11,12 +11,8 @@
 
 let rec generalizable c = match c.Location.thing with
   (* yes *)
-<<<<<<< HEAD
-  | Rsyntax.Bound _ | Rsyntax.Function _ | Rsyntax.Handler _ -> Generalizable
-=======
   | Rsyntax.Bound _ | Rsyntax.Function _ | Rsyntax.Handler _| Rsyntax.String _ ->
      Generalizable
->>>>>>> 0b9ed1f6
   | Rsyntax.Constructor (_, cs) | Rsyntax.Tuple cs ->
     if List.for_all (fun c -> generalizable c = Generalizable) cs
     then Generalizable
@@ -24,8 +20,6 @@
   | Rsyntax.Let (_, c)
   | Rsyntax.LetRec (_, c)
   | Rsyntax.Sequence (_, c) -> generalizable c
-
-  | Rsyntax.External _ -> Generalizable (* XXX this should probably not be the case, it depends *)
 
   (* no *)
   | Rsyntax.Type
@@ -99,11 +93,7 @@
   | Dsyntax.ML_Anonymous ->
      Mlty.fresh_type ()
 
-<<<<<<< HEAD
 let ml_schema {Location.thing=(Dsyntax.ML_Forall (params, t)); _} =
-=======
-let ml_schema {Location.thing=(Dsyntax.ML_Forall (params, t));_} =
->>>>>>> 0b9ed1f6
   let params = List.map (fun _ -> Mlty.fresh_param ()) params in
   let t = ml_ty params t in
   (params, t)
@@ -537,22 +527,7 @@
 
     | [] -> Tyenv.return (List.rev clauses_out)
 
-<<<<<<< HEAD
-    | (x, Dsyntax.Let_annot_none, c) :: xcs ->
-      comp c >>= fun (c, t) ->
-      begin
-        match generalizable c with
-        | Generalizable -> Tyenv.generalize t
-        | Ungeneralizable -> Tyenv.return (Mlty.ungeneralized_schema t)
-      end >>= fun sch ->
-      Tyenv.normalize_schema sch >>= fun sch ->
-      fold ((x, sch, c) :: xs) xcs
-
-    | (x, Dsyntax.Let_annot_schema sch, c) :: xcs ->
-      let sch = ml_schema sch in
-=======
     | Dsyntax.Let_clause_ML (x, annot, c) :: clauses_in ->
->>>>>>> 0b9ed1f6
       comp c >>= fun (c, t) ->
        begin
          match generalizable c with
@@ -628,17 +603,6 @@
            | Dsyntax.Arg_annot_ty t -> ml_ty [] t
          end
        and b = Mlty.fresh_type () in
-<<<<<<< HEAD
-       let sch, schopt =
-         begin
-           match annot with
-           | Dsyntax.Let_annot_none ->
-              Mlty.ungeneralized_schema (Mlty.Arrow (a, b)), None
-           | Dsyntax.Let_annot_schema sch ->
-              let sch = ml_schema sch in sch, Some sch
-         end
-       in
-=======
        begin
          match annot with
          | Dsyntax.Let_annot_none ->
@@ -648,7 +612,6 @@
             let sch = ml_schema sch in
             return (sch, Some sch)
        end >>= fun (sch, schopt) ->
->>>>>>> 0b9ed1f6
        Tyenv.add_let f sch (bind_functions ((f, schopt, y, a, c, b) :: acc) rem)
 
     | [] ->
@@ -742,12 +705,6 @@
     let env, lst = Tyenv.at_toplevel env (top_handler ~loc lst) in
     env, locate ~loc (Rsyntax.TopHandle lst)
 
-<<<<<<< HEAD
-  | Dsyntax.TopLet xcs ->
-    let env, xcs = Tyenv.at_toplevel env (let_clauses xcs) in
-    let env = List.fold_left (fun env (x, sch, _) -> Tyenv.topadd_let x sch env) env xcs in
-    env, locate ~loc (Rsyntax.TopLet xcs)
-=======
   | Dsyntax.TopLet clauses ->
      let rec fold env = function
        | [] -> env
@@ -763,7 +720,6 @@
      let env, clauses = Tyenv.at_toplevel env (let_clauses clauses) in
      let env = fold env clauses in
      env, locate ~loc (Rsyntax.TopLet clauses)
->>>>>>> 0b9ed1f6
 
   | Dsyntax.TopLetRec xycs ->
     let env, xycs = Tyenv.at_toplevel env (let_rec_clauses xycs) in
