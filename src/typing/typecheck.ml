--- conflicted
+++ resolved
@@ -683,24 +683,17 @@
         (comp c >>= fun (c, t) ->
          match annot with
          | Dsyntax.Arg_annot_none ->
-            Tyenv.ungeneralize t >>= fun sch ->
+            Tyenv.ungeneralize (Mlty.Dynamic t) >>= fun sch ->
             return (c, sch)
          | Dsyntax.Arg_annot_ty t' ->
             let t' = ml_ty [] t' in
             Tyenv.add_equation ~loc:c.Location.loc t t' >>= fun () ->
-<<<<<<< HEAD
-            Tyenv.ungeneralize t >>= fun sch ->
+            Tyenv.ungeneralize (Mlty.Dynamic t') >>= fun sch ->
             return (c, sch)
         )
-        in
-=======
-            return (c, t')
-        )
-        in
-    let sch = Mlty.ungeneralized_schema (Mlty.Dynamic t) in
->>>>>>> 4f2e8354
+    in
     let env = Tyenv.topadd_let x sch env in
-    env, locate ~loc (Rsyntax.TopDynamic (x, t, c))
+    env, locate ~loc (Rsyntax.TopDynamic (x, sch, c))
 
   | Dsyntax.TopNow (x, c) ->
      let env, (x, c) =
