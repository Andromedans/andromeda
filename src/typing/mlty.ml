--- conflicted
+++ resolved
@@ -78,11 +78,7 @@
   | Ungeneralizable of param list * ty
   | UnknownJudgementForm
   | JudgementExpected of ty
-<<<<<<< HEAD
   | AbstractionExpected of judgement
-  | UnexpectedJudgement of ty
-=======
->>>>>>> 1724d736
   | UnexpectedJudgementAbstraction of judgement
 
 exception Error of error Location.located
@@ -236,17 +232,10 @@
     Format.fprintf ppf "Expected a judgement but got %t"
       (print_ty ~penv t)
 
-<<<<<<< HEAD
   | AbstractionExpected t ->
     Format.fprintf ppf "Expected an abstraction but got %t"
       (print_judgement t)
 
-  | UnexpectedJudgement t ->
-     Format.fprintf ppf "Expected %t but got a judgement"
-                    (print_ty ~penv t)
-
-=======
->>>>>>> 1724d736
   | UnexpectedJudgementAbstraction jdg_actual ->
      Format.fprintf ppf "Expected %t but got an abstraction"
        (print_judgement jdg_actual)
