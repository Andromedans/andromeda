(** Desugared input syntax *)

(** Bound variables - represented by de Bruijn indices *)
type bound = int

(** Patterns *)

type tt_pattern = tt_pattern' * Location.t
and tt_pattern' =
  | Tt_Anonymous
  | Tt_As of tt_pattern * bound
  | Tt_Bound of bound
  | Tt_Type
  | Tt_Constant of Name.ident
  | Tt_Lambda of Name.ident * bound option * tt_pattern option * tt_pattern
  | Tt_Apply of tt_pattern * tt_pattern
  | Tt_Prod of Name.ident * bound option * tt_pattern option * tt_pattern
  | Tt_Eq of tt_pattern * tt_pattern
  | Tt_Refl of tt_pattern
  | Tt_Signature of Name.signature (* TODO easy matching of signatures and structures with constraints *)
<<<<<<< HEAD
  | Tt_Structure of Name.signature * tt_pattern list 
=======
  | Tt_Structure of (Name.label * tt_pattern) list 
>>>>>>> 3c874350
  | Tt_Projection of tt_pattern * Name.ident
  (** Matching [Signature s={li as xi : Ai} with lj = ej] is matching [((s,[li,xi:Ai]),[either yk or ej])]
      where [yk] is used to instantiate non-constrained labels in later constraints. *)
  | Tt_GenSig of pattern
  (** Matching [Structure s, [es]] *)
  | Tt_GenStruct of tt_pattern * pattern
  (** Matching [Projection e, _, l] *)
  | Tt_GenProj of tt_pattern * pattern
  | Tt_GenAtom

and pattern = pattern' * Location.t
and pattern' =
  | Patt_Anonymous
  | Patt_As of pattern * bound
  | Patt_Bound of bound
  | Patt_Jdg of tt_pattern * tt_pattern
  | Patt_Data of Name.ident * pattern list
  | Patt_Nil
  | Patt_Cons of pattern * pattern
  | Patt_Tuple of pattern list

(** Desugared computations *)
type comp = comp' * Location.t
and comp' =
  | Type
  | Bound of bound
  | Function of Name.ident * comp
  | Rec of Name.ident * Name.ident * comp
  | Handler of handler
  | Data of Name.ident * comp list
  | Nil
  | Cons of comp * comp
  | Tuple of comp list
  | Operation of Name.ident * comp list
  | With of comp * comp
  | Let of (Name.ident * comp) list * comp
  | Lookup of comp
  | Update of comp * comp
  | Ref of comp
  | Sequence of comp * comp
  | Assume of (Name.ident * comp) * comp
  | Where of comp * comp * comp
  | Match of comp * match_case list
  | Ascribe of comp * comp
  | External of string
  | Constant of Name.ident
  | Lambda of Name.ident * comp option * comp
  | Apply of comp * comp
  | Prod of Name.ident * comp * comp
  | Eq of comp * comp
  | Refl of comp
<<<<<<< HEAD
  (** [s with li as xi = maybe ci] with every previous [xj] bound in [ci] (including the constrained ones) *)
  | Signature of Name.signature * (Name.ident * comp option) list
  (** [{ li as xi = maybe ci } : s with lj = ej] with previous [xj] bound in [ci].
      Must be evaluated in checking mode unless fully explicit. *)
  | Structure of Name.signature * (Name.ident * comp option) list
=======
  (** [s with li as xi = maybe ci] with every previous [xj] bound in [ci] (including the constrained ones). *)
  | Signature of Name.signature * (Name.ident * comp option) option list
  (** [{ li as xi = maybe ci } ] with previous [xj] bound in [ci].
      In checking mode, constrained fields may be omitted in which case they are not bound in the computations.
      In infer mode all fields must be present and explicit. *)
  | Structure of (Name.label * Name.ident * comp option) list
>>>>>>> 3c874350
  | Projection of comp * Name.label
  | Yield of comp
  | Hypotheses
  | Congruence of comp * comp
  | Extensionality of comp * comp
  | Reduction of comp
  | String of string
  (** Inverts matching, except with just the name and not the definition of the signature *)
  | GenSig of comp * comp
  | GenStruct of comp * comp
  | GenProj of comp * comp
  | Occurs of comp * comp
  | Context of comp

and handler = {
  handler_val: match_case list;
  handler_ops: match_op_case list Name.IdentMap.t;
  handler_finally : match_case list;
}

and match_case = Name.ident list * pattern * comp

(** Match multiple patterns at once, with shared pattern variables *)
and match_op_case = Name.ident list * pattern list * tt_pattern option * comp

type top_op_case = Name.ident list * Name.ident option * comp

(** Desugared toplevel commands *)
type toplevel = toplevel' * Location.t
and toplevel' =
  | DeclOperation of Name.ident * int
  | DeclData of Name.ident * int
  | DeclConstants of Name.ident list * comp (** introduce constants *)
  | DeclSignature of Name.signature * (Name.label * Name.ident * comp) list
  | TopHandle of (Name.ident * top_op_case) list
  | TopLet of Name.ident * comp (** global let binding *)
  | TopDo of comp (** evaluate a computation *)
  | TopFail of comp Lazy.t (** desugaring is suspended to allow catching errors *)
  | Verbosity of int
  | Include of string list * bool (** the boolean is [true] if the files should be included only once *)
  | Quit (** quit the toplevel *)
  | Help (** print help *)
  | Environment (** print the current environment *)
<|MERGE_RESOLUTION|>--- conflicted
+++ resolved
@@ -18,11 +18,7 @@
   | Tt_Eq of tt_pattern * tt_pattern
   | Tt_Refl of tt_pattern
   | Tt_Signature of Name.signature (* TODO easy matching of signatures and structures with constraints *)
-<<<<<<< HEAD
-  | Tt_Structure of Name.signature * tt_pattern list 
-=======
   | Tt_Structure of (Name.label * tt_pattern) list 
->>>>>>> 3c874350
   | Tt_Projection of tt_pattern * Name.ident
   (** Matching [Signature s={li as xi : Ai} with lj = ej] is matching [((s,[li,xi:Ai]),[either yk or ej])]
       where [yk] is used to instantiate non-constrained labels in later constraints. *)
@@ -74,20 +70,12 @@
   | Prod of Name.ident * comp * comp
   | Eq of comp * comp
   | Refl of comp
-<<<<<<< HEAD
-  (** [s with li as xi = maybe ci] with every previous [xj] bound in [ci] (including the constrained ones) *)
-  | Signature of Name.signature * (Name.ident * comp option) list
-  (** [{ li as xi = maybe ci } : s with lj = ej] with previous [xj] bound in [ci].
-      Must be evaluated in checking mode unless fully explicit. *)
-  | Structure of Name.signature * (Name.ident * comp option) list
-=======
   (** [s with li as xi = maybe ci] with every previous [xj] bound in [ci] (including the constrained ones). *)
   | Signature of Name.signature * (Name.ident * comp option) option list
   (** [{ li as xi = maybe ci } ] with previous [xj] bound in [ci].
       In checking mode, constrained fields may be omitted in which case they are not bound in the computations.
       In infer mode all fields must be present and explicit. *)
   | Structure of (Name.label * Name.ident * comp option) list
->>>>>>> 3c874350
   | Projection of comp * Name.label
   | Yield of comp
   | Hypotheses
