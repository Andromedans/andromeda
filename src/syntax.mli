--- conflicted
+++ resolved
@@ -39,22 +39,9 @@
   | Function of Name.ident * comp
   | Rec of Name.ident * Name.ident * comp
   | Handler of handler
-<<<<<<< HEAD
-
-(** Desugared types - indistinguishable from expressions *)
-and ty = expr
-
-(** Desugared computations *)
-and comp = comp' * Location.t
-and comp' =
-  | Return of expr
-  | Operation of string * expr
-  | With of expr * comp
-=======
   | Tag of Name.ident * comp list
   | Operation of string * comp
   | With of comp * comp
->>>>>>> c19ad226
   | Let of (Name.ident * comp) list * comp
   | Assume of (Name.ident * comp) * comp
   | Where of comp * comp * comp
@@ -79,7 +66,6 @@
   | Signature of (Name.ident * Name.ident * comp) list
   | Structure of (Name.ident * Name.ident * comp) list
   | Projection of comp * Name.ident
-  | Tag of Name.ident * comp list
 
 and handler = {
   handler_val: (Name.ident * comp) option;
