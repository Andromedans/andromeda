(** Desugared input syntax *)

(** Bound variables - represented by de Bruijn indices *)
type bound = int

(** Type-theory patterns *)
type tt_pattern = tt_pattern' * Location.t
and tt_pattern' =
  | Tt_Anonymous
  | Tt_As of tt_pattern * bound
  | Tt_Bound of bound
  | Tt_Type
  | Tt_Constant of Name.ident
  | Tt_Lambda of Name.ident * bound option * tt_pattern option * tt_pattern
  | Tt_App of tt_pattern * tt_pattern
  | Tt_Prod of Name.ident * bound option * tt_pattern option * tt_pattern
  | Tt_Eq of tt_pattern * tt_pattern
  | Tt_Refl of tt_pattern
  | Tt_Inhab
  | Tt_Bracket of tt_pattern
  | Tt_Signature of (Name.ident * Name.ident * bound option * tt_pattern) list
  | Tt_Structure of (Name.ident * Name.ident * bound option * tt_pattern) list
  | Tt_Projection of tt_pattern * Name.ident

(** Programming-language patterns *)
type pattern = pattern' * Location.t
and pattern' =
  | Patt_Anonymous
  | Patt_As of pattern * bound
  | Patt_Bound of bound
  | Patt_Jdg of tt_pattern * tt_pattern
  | Patt_Tag of Name.ident * pattern list

(** Desugared computations *)
and comp = comp' * Location.t
and comp' =
  | Type
  | Bound of bound
  | Function of Name.ident * comp
  | Rec of Name.ident * Name.ident * comp
  | Handler of handler
<<<<<<< HEAD

(** Desugared types - indistinguishable from expressions *)
and ty = expr

(** Desugared computations *)
and comp = comp' * Location.t
and comp' =
  | Return of expr
  | Operation of string * expr
  | With of expr * comp
=======
  | Tag of Name.ident * comp list
  | Operation of string * comp
  | With of comp * comp
>>>>>>> c19ad226
  | Let of (Name.ident * comp) list * comp
  | Assume of (Name.ident * comp) * comp
  | Where of comp * comp * comp
  | Match of comp * match_case list
  | Beta of (string list * comp) list * comp
  | Eta of (string list * comp) list * comp
  | Hint of (string list * comp) list * comp
  | Inhabit of (string list * comp) list * comp
  | Unhint of string list * comp
  | Ascribe of comp * comp
  | Whnf of comp
  | Snf of comp
  | Typeof of comp
  | Constant of Name.ident * comp list
  | Lambda of (Name.ident * comp option) list * comp
  | Spine of comp * comp list
  | Prod of (Name.ident * comp) list * comp
  | Eq of comp * comp
  | Refl of comp
  | Bracket of comp
  | Inhab
  | Signature of (Name.ident * Name.ident * comp) list
  | Structure of (Name.ident * Name.ident * comp) list
  | Projection of comp * Name.ident
  | Tag of Name.ident * comp list

and handler = {
  handler_val: (Name.ident * comp) option;
  handler_ops: (string * (Name.ident * Name.ident * comp)) list;
  handler_finally : (Name.ident * comp) option;
}

and match_case = Name.ident list * pattern * comp

(** Desugared toplevel commands *)
type toplevel = toplevel' * Location.t
and toplevel' =
  | Axiom of Name.ident * (bool * (Name.ident * comp)) list * comp
  | TopLet of Name.ident * comp (** global let binding *)
  | TopCheck of comp (** infer the type of a computation *)
  | TopBeta of (string list * comp) list
  | TopEta of (string list * comp) list
  | TopHint of (string list * comp) list
  | TopInhabit of (string list * comp) list
  | TopUnhint of string list
  | Verbosity of int
  | Include of string list
  | Quit (** quit the toplevel *)
  | Help (** print help *)
  | Environment (** print the current environment *)


let opt_map f = function
  | None -> None
  | Some x -> Some (f x)

let rec shift_pattern k lvl ((p', loc) as p) =
  match p' with
    | Patt_Anonymous -> p
    | Patt_As (p,k) ->
      let p = shift_pattern k lvl p in
      Patt_As (p,k), loc
    | Patt_Bound m ->
       if m >= lvl then (Patt_Bound (m + k), loc) else p
    | Patt_Jdg (p1,p2) ->
      let p1 = shift_tt_pattern k lvl p1
      and p2 = shift_tt_pattern k lvl p2 in
      Patt_Jdg (p1,p2), loc
    | Patt_Tag (t,ps) ->
      let ps = List.map (shift_pattern k lvl) ps in
      Patt_Tag (t,ps), loc

and shift_tt_pattern k lvl ((p',loc) as p) =
  match p' with
    | Tt_Anonymous | Tt_Type | Tt_Constant _ | Tt_Inhab -> p
    | Tt_As (p,k) ->
      let p = shift_tt_pattern k lvl p in
      Tt_As (p,k), loc
    | Tt_Bound m -> if m >= lvl then (Tt_Bound (m + k), loc) else p
    | Tt_Lambda (x,bopt,copt,c) ->
      let copt = opt_map (shift_tt_pattern k lvl) copt
      and c = shift_tt_pattern k (lvl+1) c in
      Tt_Lambda (x,bopt,copt,c), loc
    | Tt_App (c1,c2) ->
      let c1 = shift_tt_pattern k lvl c1
      and c2 = shift_tt_pattern k lvl c2 in
      Tt_App (c1,c2), loc
    | Tt_Prod (x,bopt,copt,c) ->
      let copt = opt_map (shift_tt_pattern k lvl) copt
      and c = shift_tt_pattern k (lvl+1) c in
      Tt_Prod (x,bopt,copt,c), loc
    | Tt_Eq (c1,c2) ->
      let c1 = shift_tt_pattern k lvl c1
      and c2 = shift_tt_pattern k lvl c2 in
      Tt_Eq (c1,c2), loc
    | Tt_Refl c ->
      let c = shift_tt_pattern k lvl c in
      Tt_Refl c, loc
    | Tt_Bracket c ->
      let c = shift_tt_pattern k lvl c in
      Tt_Bracket c, loc
    | Tt_Signature xcs ->
      let rec fold lvl xcs = function
        | [] ->
          let xcs = List.rev xcs in
          Tt_Signature xcs, loc
        | (l,x,bopt,c)::rem ->
          let c = shift_tt_pattern k lvl c in
          fold (lvl+1) ((l,x,bopt,c)::xcs) rem
        in
      fold lvl [] xcs
    | Tt_Structure xcs ->
      let rec fold lvl xcs = function
        | [] ->
          let xcs = List.rev xcs in
          Tt_Structure xcs, loc
        | (l,x,bopt,c)::rem ->
          let c = shift_tt_pattern k lvl c in
          fold (lvl+1) ((l,x,bopt,c)::xcs) rem
        in
      fold lvl [] xcs
    | Tt_Projection (c,l) ->
      let c = shift_tt_pattern k lvl c in
      Tt_Projection (c,l), loc

let rec shift_comp k lvl (c', loc) =
  let c' =
    match c' with

    | Bound m -> if m >= lvl then Bound (m + k) else c'

    | Function (x, c) -> Function (x, shift_comp k (lvl+1) c)

    | Rec (f, x, c) -> Rec (f, x, shift_comp k (lvl+2) c)

    | Handler h -> Handler (shift_handler k lvl h)

    | Tag (t, lst) -> Tag (t, List.map (shift_comp k lvl) lst)

    | Type -> c'

    | Operation (op, c) ->
       let c = shift_comp k lvl c in
       Operation (op, c)

    | With (c1, c2) ->
       let c1 = shift_comp k lvl c1
       and c2 = shift_comp k lvl c2 in
       With (c1, c2)

    | Let (xcs, c) ->
       let xcs = List.map (fun (x,c) -> (x, shift_comp k lvl c)) xcs
       and c = shift_comp k (lvl + List.length xcs) c in
       Let (xcs, c)

    | Assume ((x, t), c) ->
       let t = shift_comp k lvl t
       and c = shift_comp k lvl c in
       Assume ((x, t), c)

    | Where (c1, c2, c3) ->
       let c1 = shift_comp k lvl c1
       and c2 = shift_comp k lvl c2
       and c3 = shift_comp k lvl c3 in
       Where (c1, c2, c3)

    | Match (c, lst) ->
      let c = shift_comp k lvl c
      and lst = List.map (shift_case k lvl) lst in
      Match (c, lst)

    | Beta (xscs, c) ->
       let xscs = List.map (fun (xs, c) -> (xs, shift_comp k lvl c)) xscs
       and c = shift_comp k lvl c in
       Beta (xscs, c)

    | Eta (xscs, c) ->
       let xscs = List.map (fun (xs, c) -> (xs, shift_comp k lvl c)) xscs
       and c = shift_comp k lvl c in
       Eta (xscs, c)

    | Hint (xscs, c) ->
       let xscs = List.map (fun (xs, c) -> (xs, shift_comp k lvl c)) xscs
       and c = shift_comp k lvl c in
       Hint (xscs, c)

    | Inhabit (xscs, c) ->
       let xscs = List.map (fun (xs, c) -> (xs, shift_comp k lvl c)) xscs
       and c = shift_comp k lvl c in
       Inhabit (xscs, c)

    | Unhint (xs, c) ->
       let c = shift_comp k lvl c in
       Unhint (xs, c)

    | Ascribe (c1, c2) ->
       let c1 = shift_comp k lvl c1
       and c2 = shift_comp k lvl c2 in
       Ascribe (c1, c2)

    | Whnf c -> Whnf (shift_comp k lvl c)

    | Snf c -> Snf (shift_comp k lvl c)

    | Typeof c -> Typeof (shift_comp k lvl c)

    | Constant (x, cs) ->
       let cs = List.map (shift_comp k lvl) cs in
       Constant (x, cs)

    | Lambda (xcs, c) ->
       let rec fold lvl xcs' = function
         | [] ->
            let xcs' = List.rev xcs'
            and c = shift_comp k lvl c in
            Lambda (xcs', c)
         | (x,copt) :: xcs ->
            let copt = (match copt with None -> None | Some c -> Some (shift_comp k lvl c)) in
            fold (lvl+1) ((x,copt) :: xcs') xcs
       in
       fold lvl [] xcs

    | Spine (c, cs) ->
       let c = shift_comp k lvl c
       and cs = List.map (shift_comp k lvl) cs in
       Spine (c, cs)

    | Prod (xes, c) ->
       let rec fold lvl xes' = function
         | [] ->
            let xes' = List.rev xes'
            and c = shift_comp k lvl c in
            Prod (xes', c)
         | (x,c) :: xes ->
            let c = shift_comp k lvl c in
            fold (lvl+1) ((x,c) :: xes') xes
       in
       fold lvl [] xes

    | Eq (c1, c2) ->
       let c1 = shift_comp k lvl c1
       and c2 = shift_comp k lvl c2 in
       Eq (c1, c2)

    | Refl c ->
        let c = shift_comp k lvl c in
        Refl c

    | Bracket c ->
        let c = shift_comp k lvl c in
        Bracket c

    | Inhab -> Inhab

    | Signature lst ->
        let lst = List.map (fun (x,x',c) -> x, x', shift_comp k lvl c) lst in
        Signature lst

    | Structure lst ->
        let lst = List.map (fun (x, x',c) -> (x, x', shift_comp k lvl c)) lst in
        Structure lst

    | Projection (c,x) ->
        let c = shift_comp k lvl c in
        Projection (c,x)

    | Tag (t,cs) ->
      let cs = List.map (shift_comp k lvl) cs in
      Tag (t,cs)
  in
  c', loc

and shift_handler k lvl {handler_val; handler_ops; handler_finally} =
  { handler_val =
      (match handler_val with
       | None -> None
       | Some (x, c) -> let c = shift_comp k (lvl+1) c in Some (x, c)) ;
    handler_ops =
      List.map
        (fun (op, (x, y, c)) -> let c = shift_comp k (lvl+2) c in (op, (x, y, c)))
        handler_ops ;
    handler_finally =
      (match handler_finally with
       | None -> None
       | Some (x, c) -> let c = shift_comp k (lvl+1) c in Some (x, c)) ;
  }

<<<<<<< HEAD
and shift_expr k lvl ((e', loc) as e) =
  match e' with
  | Bound m -> if m >= lvl then (Bound (m + k), loc) else e
  | Function (x, c) -> Function (x, shift_comp k (lvl+1) c), loc
  | Rec (f, x, c) -> Rec (f, x, shift_comp k (lvl+2) c), loc
  | Handler h -> Handler (shift_handler k lvl h), loc
  | Type -> e

=======
>>>>>>> c19ad226
and shift_case k lvl (xs, p, c) =
  let p = shift_pattern k lvl p
  and c = shift_comp k (lvl + List.length xs) c in
  xs, p, c<|MERGE_RESOLUTION|>--- conflicted
+++ resolved
@@ -39,22 +39,9 @@
   | Function of Name.ident * comp
   | Rec of Name.ident * Name.ident * comp
   | Handler of handler
-<<<<<<< HEAD
-
-(** Desugared types - indistinguishable from expressions *)
-and ty = expr
-
-(** Desugared computations *)
-and comp = comp' * Location.t
-and comp' =
-  | Return of expr
-  | Operation of string * expr
-  | With of expr * comp
-=======
   | Tag of Name.ident * comp list
   | Operation of string * comp
   | With of comp * comp
->>>>>>> c19ad226
   | Let of (Name.ident * comp) list * comp
   | Assume of (Name.ident * comp) * comp
   | Where of comp * comp * comp
@@ -79,7 +66,6 @@
   | Signature of (Name.ident * Name.ident * comp) list
   | Structure of (Name.ident * Name.ident * comp) list
   | Projection of comp * Name.ident
-  | Tag of Name.ident * comp list
 
 and handler = {
   handler_val: (Name.ident * comp) option;
@@ -321,9 +307,6 @@
         let c = shift_comp k lvl c in
         Projection (c,x)
 
-    | Tag (t,cs) ->
-      let cs = List.map (shift_comp k lvl) cs in
-      Tag (t,cs)
   in
   c', loc
 
@@ -342,17 +325,6 @@
        | Some (x, c) -> let c = shift_comp k (lvl+1) c in Some (x, c)) ;
   }
 
-<<<<<<< HEAD
-and shift_expr k lvl ((e', loc) as e) =
-  match e' with
-  | Bound m -> if m >= lvl then (Bound (m + k), loc) else e
-  | Function (x, c) -> Function (x, shift_comp k (lvl+1) c), loc
-  | Rec (f, x, c) -> Rec (f, x, shift_comp k (lvl+2) c), loc
-  | Handler h -> Handler (shift_handler k lvl h), loc
-  | Type -> e
-
-=======
->>>>>>> c19ad226
 and shift_case k lvl (xs, p, c) =
   let p = shift_pattern k lvl p
   and c = shift_comp k (lvl + List.length xs) c in
