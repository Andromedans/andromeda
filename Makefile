# Figure out which version of OCaml is being used
OCAML_VERSION=$(shell ocamlc --version)

# Figure out which version of sedlex is being used
SEDLEX_VERSION=$(shell opam info sedlex --version)

# Set up correct incantation for sedlex
<<<<<<< HEAD
SEDLEX=$(shell if [ "$(OCAML_VERSION)" \< "4.06.1" ] ; then echo "sedlex" ; else echo "sedlex.ppx"; fi)
=======
SEDLEX=$(shell if [ "$(SEDLEX_VERSION)" \< "2.0.4" ] ; then echo "sedlex" ; else echo "sedlex.ppx"; fi)
>>>>>>> 09d1b30f

#warnings disabled:
# 4: fragile pattern matching (we try to stick to it but don't always)
#27: innocuous unused variable
#29: non-escaped end-of-line in string constant
#50: unexpected documentation comment

# Use this to not die on all warnings
#OCAMLBUILD_FLAGS = -j 4 -lib unix -cflags -g,-annot,-w,+a-4-27-29-50 -use-ocamlfind -pkg menhirLib -pkg $(SEDLEX)

OCAMLBUILD_FLAGS = -j 4 -lib unix -cflags -g,-annot,-w,+a-4-27-29-50,"-warn-error +a" -use-ocamlfind -pkg menhirLib -pkg $(SEDLEX)

# The --strict flag prevents --explain, so we make a separate Makefile target to get
# menhir explanations
OCAMLBUILD_MENHIRFLAGS = -use-menhir -menhir "menhir --strict"
OCAMLBUILD_MENHIRFLAGS_EXPLAIN = -use-menhir -menhir "menhir --explain"

all: andromeda.native
opt: andromeda.native
default: andromeda.native
byte: andromeda.byte
debug: andromeda.d.byte
profile: andromeda.p.native

andromeda.byte andromeda.native andromeda.d.byte andromeda.p.native: src/build.ml
	ocamlbuild $(OCAMLBUILD_MENHIRFLAGS) $(OCAMLBUILD_FLAGS) $@

menhir-explain:
	ocamlbuild $(OCAMLBUILD_MENHIRFLAGS_EXPLAIN) $(OCAMLBUILD_FLAGS) src/parser/parser.ml

# "make test" to see if anything broke
test: default
	cd tests && sh ./test.sh

# "make test-validate" to see if anything broke
# and ask for validation of possibly broken things.
test-validate: default
	cd tests && sh ./test.sh -v

PREFIX ?= /usr
BIN_DIR ?= $(PREFIX)/bin
DOC_DIR ?= $(PREFIX)/doc
LIB_DIR ?= $(PREFIX)/lib
SHARE_DIR ?= $(PREFIX)/share
DOC_DIR := $(DOC_DIR)/andromeda
LIB_DIR := $(LIB_DIR)/andromeda
EXAMPLE_DIR := $(LIB_DIR)/examples

version:
	@git describe --always --long

src/build.ml:
	/bin/echo -n 'let version = "' > $@
	$(MAKE) -s version | egrep -v '^make' | tr -d '\n' >> $@
	/bin/echo '" ;;' >> $@
	echo "let lib_dir = \""$(LIB_DIR)"\" ;;" >> $@

emacs-autoloads:
	cd etc && emacs --batch --eval '(setq backup-inhibited t)' --eval '(update-file-autoloads "andromeda.el" t "'`pwd`'/andromeda-autoloads.el")'

andromeda.odocl:
	find src/ -name '*.mli' -exec basename {} '.mli' \; | perl -p -e 's/^(.)/\u\1/' > andromeda.odocl

doc: andromeda.odocl
	ocamlbuild $(OCAMLBUILD_FLAGS) andromeda.docdir/index.html

andromeda.docdir/andromeda.dot: andromeda.odocl
	ocamlbuild $(OCAMLBUILD_FLAGS) andromeda.docdir/andromeda.dot
	perl -i -p -e 's/digraph G/digraph Andromeda/; s/rotate=90;//' _build/andromeda.docdir/andromeda.dot

graph: andromeda.docdir/andromeda.dot
	dot -Tsvg < _build/andromeda.docdir/andromeda.dot > andromeda.svg


install: install-binary install-lib install-examples install-project-info install-emacs
uninstall: uninstall-binary uninstall-lib uninstall-examples uninstall-project-info uninstall-emacs

install-binary: opt
	install -d $(BIN_DIR)
	install _build/src/andromeda.native $(BIN_DIR)/andromeda
uninstall-binary:
	rm -f $(BIN_DIR)/andromeda

install-doc: doc
	install -d $(DOC_DIR)
	install -m 644 doc/theory.pdf $(DOC_DIR)/theory.pdf
uninstall-doc:
	rm -f $(DOC_DIR)/andromeda-theory.pdf
	rmdir $(DOC_DIR) || true

install-project-info:
	install -d $(DOC_DIR)
	install -m 644 README.markdown $(DOC_DIR)/README.markdown
uninstall-project-info:
	rm -f $(DOC_DIR)/README.markdown
	rmdir $(DOC_DIR) || true

install-emacs:
	install -d $(SHARE_DIR)/emacs/site-lisp
	install -m 644 etc/andromeda.el $(SHARE_DIR)/emacs/site-lisp
	install -m 644 etc/andromeda-autoloads.el $(SHARE_DIR)/emacs/site-lisp
uninstall-emacs:
	rm -f $(SHARE_DIR)/emacs/site-lisp/andromeda.el $(SHARE_DIR)/emacs/site-lisp/andromeda-autoloads.el

install-lib:
	install -d $(LIB_DIR)/std
	install -m 644 prelude.m31 $(LIB_DIR)/prelude.m31
	cp -r std/* $(LIB_DIR)/std/
uninstall-lib:
	rm -rf $(LIB_DIR)/std/*
	rm -f $(LIB_DIR)/prelude.m31
	rmdir $(LIB_DIR) || true

install-examples:
	install -d $(EXAMPLE_DIR)
	cp -r examples/* $(EXAMPLE_DIR)
uninstall-examples:
	rm -rf $(EXAMPLE_DIR)/* || true
	rmdir $(EXAMPLE_DIR) || true

clean:
	ocamlbuild -clean

.PHONY: andromeda.byte \
	andromeda.docdir/andromeda.dot \
	andromeda.native \
	andromeda.odocl \
	clean \
	doc \
	install \
	install-binary \
	install-doc \
	install-examples \
	install-lib \
	menhir-explain \
	src/build.ml \
	uninstall \
	version<|MERGE_RESOLUTION|>--- conflicted
+++ resolved
@@ -5,11 +5,7 @@
 SEDLEX_VERSION=$(shell opam info sedlex --version)
 
 # Set up correct incantation for sedlex
-<<<<<<< HEAD
-SEDLEX=$(shell if [ "$(OCAML_VERSION)" \< "4.06.1" ] ; then echo "sedlex" ; else echo "sedlex.ppx"; fi)
-=======
 SEDLEX=$(shell if [ "$(SEDLEX_VERSION)" \< "2.0.4" ] ; then echo "sedlex" ; else echo "sedlex.ppx"; fi)
->>>>>>> 09d1b30f
 
 #warnings disabled:
 # 4: fragile pattern matching (we try to stick to it but don't always)
