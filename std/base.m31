--- conflicted
+++ resolved
@@ -25,11 +25,9 @@
   | lazy
   end
 
-<<<<<<< HEAD
 constant funext : forall (A : Type) (B : A -> Type) (f g : forall x : A, B x),
   (forall x : A, f x == g x) -> f == g
 
 constant uip : forall (A : Type) (lhs rhs : A) (p q : lhs == rhs), p == q
-=======
+
 mltype empty = end
->>>>>>> c9ffd7e8
