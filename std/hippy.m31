--- conflicted
+++ resolved
@@ -17,15 +17,9 @@
 handle
   hippy : ?t ⇒
     match t with
-<<<<<<< HEAD
       | None ⇒ Type
       | Some ?t ⇒
-          let xs = hypotheses in
-=======
-      | None => Type
-      | Some ?t =>
           let xs = current hypotheses in
->>>>>>> 4f2e8354
           let t_abs = prodify xs t in
           assume hippy : t_abs in 
           apply hippy (rev xs)
