--- conflicted
+++ resolved
@@ -925,8 +925,4 @@
 let add_hints bs = fold (fun _ b => add_hint b) () bs
 let add_etas  bs = fold (fun _ b => add_eta b) () bs
 
-<<<<<<< HEAD
-let fasteq _ = equality_in getstate
-=======
 let fasteq _ = equality getstate
->>>>>>> a0e36d1d
