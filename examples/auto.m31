(* The auto tactic, kind of *)

Let prod := assume prod : Type -> Type -> Type in prod.
Let pair := assume pair : Π [A B : Type] A -> (B -> (prod A B)) in pair.
Let fst := assume fst : Π [X Y : Type] prod X Y -> X in fst.
Let snd := assume snd : Π [X Y : Type] prod X Y -> Y in snd.

Let rec fold f acc lst :=
  match lst with
    | 'nil => acc
    | [x lst] 'cons x lst =>
      let acc := f acc x in
      fold f acc lst
    end.

<<<<<<< HEAD
(* [applicable A T] = Some n with n>=0 if T is of the form Π [x1 ... xn] A *)
Let rec applicable A T :=
  match T with
    | |- A => 'some 'z
    | [B] |- Π [x : _] B =>
      match applicable A B with
=======
Let rev := fun lst ->
  fold (fun acc e -> 'cons e acc) 'nil lst.

Let is_x := rec is_x xs t ->
  match xs with
    | 'cons ('pair t _) _ =>
      'true
    | [xs] 'cons _ xs =>
      is_x xs t
    | 'nil => 'false
  end.

Let set_x := rec set_x x v xs ->
  match xs with
    | 'cons ('pair x ('some v)) _ => 'some xs
    | [tail] 'cons ('pair x 'none) tail =>
      'some ('cons ('pair x ('some v)) tail)
    | 'cons ('pair x _) _ => 'none (* x already set to something other than v *)
    | [y tail] 'cons y tail =>
      match set_x x v tail with
        | [tail] 'some tail => 'some ('cons y tail)
>>>>>>> dfb8769f
        | 'none => 'none
      end
  end.
          

Let apply_match := rec apply_match xs target t ->
  match is_x xs t with
    | 'true => set_x t target xs
    | 'false =>
      match 'pair target t with
        | 'pair t t => 'some xs (* they were actually equal *)
        | [a b c d] 'pair (|- a b) (|- c d) =>
          match apply_match xs a c with
            | [xs] 'some xs =>
              apply_match xs b d
            | 'none => 'none
          end
        | _ => 'none
      end
  end.

(* [applicable A xs T] = Some xs' a list of (atom,term option) pairs,
   such that we autofill if the term option is None and use the term otherwise. *)
Let applicable := fun A -> rec applicable xs T ->
  match apply_match xs A T with
    | [xs] 'some xs => 'some xs
    | 'none =>
      match T with
        | [x B] |- Π [x : _] B =>
          applicable ('cons ('pair x 'none) xs) B
        | _ => 'none
      end
  end.

Let find := fun A lst =>
  fold (fun acc v =>
    match v with
      | [T] |- _ : T =>
        match applicable A 'nil T with
          | 'none => acc
          | [n] 'some n => 'cons ('pair (rev n) v) acc
        end
    end) 'nil lst.

<<<<<<< HEAD
Let rec auto lst A :=
  let rec auto_apply argn a :=
    match argn with
      | 'z => 'some a
      | [argn] 's argn =>
=======
Let auto := rec auto lst A ->
  let auto_apply := rec auto_apply args a ->
    match args with
      | 'nil => 'some a
      | [args] 'cons ('pair _ 'none) args =>
>>>>>>> dfb8769f
        match a with
          | [T] |- _ : Π [x : T] _ =>
            match auto lst T with
              | [t] 'some t => auto_apply args (a t)
              | 'none => 'none
            end
        end
      | [v args] 'cons ('pair _ ('some v)) args =>
        auto_apply args (a v)
    end
  in
  match A with
(*    | [A B] |- prod A B : Type =>
      match auto lst A with
        | [a] 'some a => match auto lst B with
          | [b] 'some b => 'some (pair A B a b)
          | 'none => 'none
          end
        | 'none => 'none
      end
*)
    | |- _ : Type =>
      fold (fun found v =>
      match found with
        | 'some _ => found
        | 'none =>
          match v with
            | [n v] 'pair n v => auto_apply n v
          end
      end) 'none (find A lst)
  end.

Axiom unit : Type.
Axiom tt : unit.

Let auto_handler := handler
  | val x => x
  | #inhabit goal k =>
    fun hints =>
    match auto hints goal with
      | [t] 'some t => k (t :: goal)
      | 'none => k (#inhabit goal) hints
    end
  | #new_hint h k =>
    match h with
      | |- _ => fun hints =>
        k tt ('cons h hints)
    end
  | finally f => f 'nil
  end.

Axiom U : Type.
Axiom V : Type.
Axiom W : Type.
Axiom u : U.

Let print := fun v -> match 'print v with end.


Check
  assume u : U in
  assume v : U in
  assume P : U -> U -> Type in
  assume f : forall [x y : U] P x y in
  handle
  (with auto_handler handle
    let _ := #new_hint u in
    let _ := #new_hint f in
    (#inhabit (P u v)) :: P u v)
  with
    | #inhabit v k -> print v
  end.



Check
  assume v : V in
  assume f : V -> W in
  handle
  (with auto_handler handle
    let _ := #new_hint f in
    let _ := #new_hint v in
    let _ := #new_hint u in
    let _ := #new_hint pair in
    #inhabit (prod U (prod V W)))
  with
    | #inhabit v k -> print v
  end.
<|MERGE_RESOLUTION|>--- conflicted
+++ resolved
@@ -13,18 +13,10 @@
       fold f acc lst
     end.
 
-<<<<<<< HEAD
-(* [applicable A T] = Some n with n>=0 if T is of the form Π [x1 ... xn] A *)
-Let rec applicable A T :=
-  match T with
-    | |- A => 'some 'z
-    | [B] |- Π [x : _] B =>
-      match applicable A B with
-=======
-Let rev := fun lst ->
-  fold (fun acc e -> 'cons e acc) 'nil lst.
+Let rev := fun lst =>
+  fold (fun acc e => 'cons e acc) 'nil lst.
 
-Let is_x := rec is_x xs t ->
+Let rec is_x xs t :=
   match xs with
     | 'cons ('pair t _) _ =>
       'true
@@ -33,7 +25,7 @@
     | 'nil => 'false
   end.
 
-Let set_x := rec set_x x v xs ->
+Let rec set_x x v xs :=
   match xs with
     | 'cons ('pair x ('some v)) _ => 'some xs
     | [tail] 'cons ('pair x 'none) tail =>
@@ -42,13 +34,12 @@
     | [y tail] 'cons y tail =>
       match set_x x v tail with
         | [tail] 'some tail => 'some ('cons y tail)
->>>>>>> dfb8769f
         | 'none => 'none
       end
   end.
           
 
-Let apply_match := rec apply_match xs target t ->
+Let rec apply_match xs target t :=
   match is_x xs t with
     | 'true => set_x t target xs
     | 'false =>
@@ -66,13 +57,13 @@
 
 (* [applicable A xs T] = Some xs' a list of (atom,term option) pairs,
    such that we autofill if the term option is None and use the term otherwise. *)
-Let applicable := fun A -> rec applicable xs T ->
+Let rec applicable A xs T :=
   match apply_match xs A T with
     | [xs] 'some xs => 'some xs
     | 'none =>
       match T with
         | [x B] |- Π [x : _] B =>
-          applicable ('cons ('pair x 'none) xs) B
+          applicable A ('cons ('pair x 'none) xs) B
         | _ => 'none
       end
   end.
@@ -87,19 +78,11 @@
         end
     end) 'nil lst.
 
-<<<<<<< HEAD
 Let rec auto lst A :=
-  let rec auto_apply argn a :=
-    match argn with
-      | 'z => 'some a
-      | [argn] 's argn =>
-=======
-Let auto := rec auto lst A ->
-  let auto_apply := rec auto_apply args a ->
+  let rec auto_apply args a :=
     match args with
       | 'nil => 'some a
       | [args] 'cons ('pair _ 'none) args =>
->>>>>>> dfb8769f
         match a with
           | [T] |- _ : Π [x : T] _ =>
             match auto lst T with
@@ -156,7 +139,7 @@
 Axiom W : Type.
 Axiom u : U.
 
-Let print := fun v -> match 'print v with end.
+Let print := fun v => match 'print v with end.
 
 
 Check
@@ -170,7 +153,7 @@
     let _ := #new_hint f in
     (#inhabit (P u v)) :: P u v)
   with
-    | #inhabit v k -> print v
+    | #inhabit v k => print v
   end.
 
 
@@ -186,5 +169,5 @@
     let _ := #new_hint pair in
     #inhabit (prod U (prod V W)))
   with
-    | #inhabit v k -> print v
+    | #inhabit v k => print v
   end.
