(* Transcription of the uu0a.coq file from UniMath *)

Parameter empty : Type.
Parameter empty_rect : forall (P : empty -> Type) (x : empty), P x.

Let from_empty :=
 (fun X => empty_rect (fun x => X))
 : forall (X : Type), empty -> X.

Parameter unit : Type.
Parameter tt : unit.
Parameter unit_rect: forall (P : unit -> Type) (x : P tt) (u : unit), P u.

Parameter unit_iota: forall (P : unit -> Type) (x : P tt), unit_rect P x tt == x.

Parameter unit_eta : forall (t u : unit), t == u.

Let to_unit :=
  (fun X x => tt)
  : forall (X : Type), X -> unit.

Let termfun :=
  (fun X x _ => x)
  : forall (X : Type) (x : X), unit -> X.

Let idfun := fun (X : Type) (x : X) => x.

Let funcomp :=
  fun (X Y Z : Type) (f : X -> Y) (g : Y -> Z) (x : X) => g (f x).

(* Natural numbers. *)
Parameter nat : Type.

Parameter O : nat.

Parameter S : nat -> nat.

Parameter nat_rect : forall (P : nat -> Type) (s0 : P O) (s : forall n : nat, P n -> P (S n)) (m : nat), P m.

Parameter nat_iota_O :
  forall (P : nat -> Type) (s0 : P O) (s : forall n : nat, P n -> P (S n)),
  nat_rect P s0 s O == s0.

Parameter nat_iota_S :
  forall (P : nat -> Type) (s0 : P O) (s : forall n : nat, P n -> P (S n)) (m : nat),
  nat_rect P s0 s (S m) == s m (nat_rect P s0 s m).

Let iteration :=
  (fun T f n => nat_rect (fun _ => T -> T) (idfun T) (fun _ IHn => funcomp T T T f IHn) n)
  : forall (T : Type), (T -> T) -> nat -> (T -> T).

Check
  beta nat_iota_S in
  beta nat_iota_O in
    refl (S (S O)) :
    iteration nat S O (S (S O)) == S (S O).

<<<<<<< HEAD
Check
    refl (iteration' nat S O O) :
    iteration' nat S O O == (fun (T:Type) (f:T->T) (n:nat) (x:T) => nat_rect (fun i => T) x (fun j IHn => f IHn) n) nat S O O.
(*
    nat_rect
    (fun (_ : nat) => nat)
    O
    (fun (m : nat) (IHn : (fun (_ : nat) => nat) m) => S IHn)
    O.
*)
=======
>>>>>>> eb27cb4d
Let k := iteration nat S (S (S O)) (S O).
Check k.

Beta nat_iota_O.
Beta nat_iota_S.

Check (refl k) : k == (S (S (S O))).<|MERGE_RESOLUTION|>--- conflicted
+++ resolved
@@ -55,19 +55,6 @@
     refl (S (S O)) :
     iteration nat S O (S (S O)) == S (S O).
 
-<<<<<<< HEAD
-Check
-    refl (iteration' nat S O O) :
-    iteration' nat S O O == (fun (T:Type) (f:T->T) (n:nat) (x:T) => nat_rect (fun i => T) x (fun j IHn => f IHn) n) nat S O O.
-(*
-    nat_rect
-    (fun (_ : nat) => nat)
-    O
-    (fun (m : nat) (IHn : (fun (_ : nat) => nat) m) => S IHn)
-    O.
-*)
-=======
->>>>>>> eb27cb4d
 Let k := iteration nat S (S (S O)) (S O).
 Check k.
 
