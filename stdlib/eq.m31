(* Equality checking *)

mltype checker ;;

exception Invalid_equality_rule ;;

exception Failed_equality of boundary ;;

external empty_checker : checker
  = "Eqchk.empty_checker" ;;

external add_type_computation : checker -> derivation -> ML.option checker
  = "Eqchk.add_type_computation" ;;

external add_term_computation : checker -> derivation -> ML.option checker
  = "Eqchk.add_term_computation" ;;

external add : checker -> derivation -> ML.option checker
  = "Eqchk.add" ;;

external normalize_type : ML.bool -> checker -> judgement -> judgement * judgement
  = "Eqchk.normalize_type" ;;

external normalize_term : ML.bool -> checker -> judgement -> judgement * judgement
  = "Eqchk.normalize_term" ;;

external add_extensionality : checker -> derivation -> ML.option checker
  = "Eqchk.add_extensionality" ;;

external prove_eqtype_abstraction : checker -> boundary -> ML.option judgement
  = "Eqchk.prove_eq_type_abstraction" ;;

external prove_eqterm_abstraction : checker -> boundary -> ML.option judgement
  = "Eqchk.prove_eq_term_abstraction" ;;

let ch = ref empty_checker ;;

let add_rule der =
  match add !ch der with
  | ML.Some ?ch' -> (ch := ch')
  | ML.None -> raise Invalid_equality_rule
  end
;;

exception Coerce_fail ;;

let equalize_type A B =
  match prove_eqtype_abstraction !ch (A ≡ B by ??) with
  | ML.Some ?eq -> eq
  | ML.None -> raise Coerce_fail
  end
;;

let coerce_abstraction jdg bdry =
  let rec fold jdg bdry =
    match (jdg, bdry) with

    | (({x : ?A} (?jdg :> judgement)), ({_ : ?A'} (_ :> boundary))) ->
      let A_eq_A' = equalize_type A A' in
      let x' = convert x A_eq_A' in
      let bdry' = bdry{x'} in
      let jdg' = (fold jdg bdry' :> judgement) in
      abstract x' jdg'

    | ((?a : ?B), (?? : ?B')) ->
      (convert a (equalize_type B B') :> judgement)

    end
  in
  fold jdg bdry
;;

(** Install a global equality checker *)
with
<<<<<<< HEAD
| operation ML.coerce ?jdg ?bdry ->
  try
    ML.Some (coerce_abstraction jdg bdry)
  with
  | raise Coerce_fail -> ML.None
  end
=======
| operation ML.coerce jdg bdry -> coerce_abstraction jdg bdry
>>>>>>> 25e93645
end ;;

let normalize jdg =
  match jdg with
  | (?A type) -> normalize_type ML.false (!ch) A
  | (?a : _) -> normalize_term ML.false (!ch) a
  end
;;

let compute jdg =
  match jdg with
  | (?A type) -> normalize_type ML.true (!ch) A
  | (?a : _) -> normalize_term ML.true (!ch) a
  end
;;

let prove bdry =
  match bdry with
  | (_ ≡ _ by ??) ->
    match prove_eqtype_abstraction (!ch) bdry with
    | ML.Some ?ξ -> ξ
    | ML.None -> raise (Failed_equality bdry)
    end
  | (_ ≡ _ : _ by ??) ->
    match prove_eqterm_abstraction (!ch) bdry with
    | ML.Some ?ξ -> ξ
    | ML.None -> raise (Failed_equality bdry)
    end
  end<|MERGE_RESOLUTION|>--- conflicted
+++ resolved
@@ -72,16 +72,7 @@
 
 (** Install a global equality checker *)
 with
-<<<<<<< HEAD
-| operation ML.coerce ?jdg ?bdry ->
-  try
-    ML.Some (coerce_abstraction jdg bdry)
-  with
-  | raise Coerce_fail -> ML.None
-  end
-=======
 | operation ML.coerce jdg bdry -> coerce_abstraction jdg bdry
->>>>>>> 25e93645
 end ;;
 
 let normalize jdg =
