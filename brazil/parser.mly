%{
  open Input

  (* Build nested lambdas *)
  let rec make_lambda e = function
    | [] -> e
    | ((xs, t), loc) :: lst ->
      let e = make_lambda e lst in
        List.fold_right (fun x e -> (Lambda (x, t, e), loc)) xs e

  (* Build nested name pi's *)
  let rec make_prod e = function
    | [] -> e
    | ((xs, t), loc) :: lst ->
      let e = make_prod e lst in
        List.fold_right (fun x e -> (NameProd (x, t, e), loc)) xs e

  let make_universe (u, loc) =
    match Universe.of_string u with
      | None -> Error.syntax ~loc "invalid universe index %s" u
      | Some u -> (u, loc)

%}

%token FORALL FUN
%token UNIVERSE UNIT
%token <string> NAME
%token LPAREN RPAREN LBRACK RBRACK
%token COLON ASCRIBE COMMA DOT
%token ARROW DARROW
%token COERCE
%token EQ EQEQ
%token EQUATION REWRITE IN
%token REFL IDPATH
%token IND_PATH
%token UNDERSCORE
%token DEFINE COLONEQ ASSUME
%token CONTEXT HELP QUIT
%token EOF

%start <Input.toplevel list> file
%start <Input.toplevel> commandline

%%

(* Toplevel syntax *)

file:
  | f=filecontents EOF            { f }

filecontents:
  |                                 { [] }
  | d=topdef ds=filecontents        { d :: ds }
  | d=topdirective ds=filecontents  { d :: ds }

commandline:
  | topdef EOF       { $1 }
  | topdirective EOF { $1 }

(* Things that can be defined on toplevel. *)
topdef: mark_position(plain_topdef) { $1 }
plain_topdef:
  | DEFINE x=NAME COLON t=ty COLONEQ e=term     { Define (x, t, e) }
  | ASSUME xs=nonempty_list(NAME) COLON t=ty    { Assume (xs, t) }

(* Toplevel directive. *)
topdirective: mark_position(plain_topdirective) { $1 }
plain_topdirective:
  | CONTEXT    { Context }
  | HELP       { Help }
  | QUIT       { Quit }

(* Main syntax tree *)

term: mark_position(plain_term) { $1 }
plain_term:
  | e=plain_arrow_term                          { e }
  | FORALL a=abstraction(term) COMMA  e=term    { fst (make_prod e a) }
  | FUN a=abstraction(ty) DARROW e=term         { fst (make_lambda e a) }
  | e=arrow_term ASCRIBE t=ty                   { Ascribe (e, t) }
  | EQUATION e1=arrow_term IN e2=term           { Equation (e1, e2) }
  | REWRITE e1=arrow_term IN e2=term            { Rewrite (e1, e2) }

arrow_term: mark_position(plain_arrow_term) { $1 }
plain_arrow_term:
  | e=plain_equiv_term                                    { e }
  | t1=equiv_term ARROW t2=arrow_term                     { NameProd (anonymous, t1, t2) }
  | LPAREN x=NAME COLON t=term RPAREN ARROW e=arrow_term  { NameProd (x, t, e) }

equiv_term: mark_position(plain_equiv_term) { $1 }
plain_equiv_term:
    | e=plain_app_term               { e }
    | e1=app_term EQEQ e2=app_term   { NameId (e1, e2) }
    | e1=app_term EQ e2=app_term     { NamePaths (e1, e2) }

app_term: mark_position(plain_app_term) { $1 }
plain_app_term:
<<<<<<< HEAD
  | e=plain_simple_term                          { e }
  | e1=app_term e2=simple_term                   { App (e1, e2) }
  | COERCE LPAREN u=universe COMMA e=term RPAREN { let u = make_universe u in Coerce (u, e) }
  | UNIVERSE u=universe                          { let u = make_universe u in NameUniverse u }
  | REFL e=simple_term                           { Refl e }
  | IDPATH LBRACK t=term RBRACK e=simple_term    { Idpath e }
=======
  | e=plain_simple_term                       { e }
  | e1=app_term e2=simple_term                { App (e1, e2) }
  | COERCE u=universe COMMA e=term RPAREN     { let u = make_universe u in Coerce (u, e) }
  | UNIVERSE u=universe                       { let u = make_universe u in NameUniverse u }
  | REFL e=simple_term                        { Refl e }
  | IDPATH e=simple_term { Idpath e }
>>>>>>> 8d32ff19
  | IND_PATH LPAREN
          LBRACK
          x=param
          y=param
          p=param DOT
          u=ty
          RBRACK
        COMMA
          LBRACK
          z=param DOT
          e1=term
          RBRACK
        COMMA
          e2=term
        RPAREN
                                              { J ((x, y, p, u), (z, e1), e2) }

param:
  | NAME { $1 }
  | UNDERSCORE { anonymous }

simple_term: mark_position(plain_simple_term) { $1 }
plain_simple_term:
  | UNIT                         { NameUnit }
  | x=NAME                       { Var x }
  | LPAREN RPAREN                { UnitTerm }
  | LPAREN e=plain_term RPAREN   { e }


ty:
  | t=term { let (_,loc) = t in (El t, loc) }

universe: mark_position(plain_universe) { $1 }
plain_universe:
  | u=NAME { u }

(* returns a list of things individually annotated by positions.
  Since the list is not further annotated, consistency suggests
  this should be called plain_abstraction, but as we know,
  consistency is the hemoglobin of mindless lights. *)
abstraction(X):
  | bind(X)                            { [$1] }
  | nonempty_list(paren_bind(X))       { $1 }

bind(X): mark_position(plain_bind(X)) { $1 }
plain_bind(X):
  | xs=nonempty_list(param) COLON t=X { (xs, t) }

paren_bind(X):
  | LPAREN b=bind(X) RPAREN           { b }

mark_position(X):
  x=X
  { x, Position.make $startpos $endpos }

%%<|MERGE_RESOLUTION|>--- conflicted
+++ resolved
@@ -95,21 +95,12 @@
 
 app_term: mark_position(plain_app_term) { $1 }
 plain_app_term:
-<<<<<<< HEAD
   | e=plain_simple_term                          { e }
   | e1=app_term e2=simple_term                   { App (e1, e2) }
   | COERCE LPAREN u=universe COMMA e=term RPAREN { let u = make_universe u in Coerce (u, e) }
   | UNIVERSE u=universe                          { let u = make_universe u in NameUniverse u }
   | REFL e=simple_term                           { Refl e }
-  | IDPATH LBRACK t=term RBRACK e=simple_term    { Idpath e }
-=======
-  | e=plain_simple_term                       { e }
-  | e1=app_term e2=simple_term                { App (e1, e2) }
-  | COERCE u=universe COMMA e=term RPAREN     { let u = make_universe u in Coerce (u, e) }
-  | UNIVERSE u=universe                       { let u = make_universe u in NameUniverse u }
-  | REFL e=simple_term                        { Refl e }
-  | IDPATH e=simple_term { Idpath e }
->>>>>>> 8d32ff19
+  | IDPATH e=simple_term                         { Idpath e }
   | IND_PATH LPAREN
           LBRACK
           x=param
