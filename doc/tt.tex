--- conflicted
+++ resolved
@@ -248,11 +248,7 @@
   {
     \evalto{\C}{\val \e}
     \\
-<<<<<<< HEAD
-    \evalto{\subst{\C_1}{\X}{\e}}{R}
-=======
-    \evalto{\subst{\C_1}{\x}{\e}}{\R}
->>>>>>> e2ae89b8
+    \evalto{\subst{\C_1}{\X}{\e}}{\R}
   }
   { \evalto
     {\withhandle{(\typicalhandler)}{\C}}
