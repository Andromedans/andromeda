\documentclass{article}

\usepackage{times}
\usepackage{mathpartir}
\usepackage{amsmath,amsfonts,amssymb}

%% Macros here

% Universe indices

\newcommand{\NN}{\mathbb{N}} % God-given numbers

\newcommand{\PP}{\mathbb{P}} % the poset of universe indices
\newcommand{\FF}{\mathbb{F}} % the subposet of fibered universe indices
\newcommand{\zero}{o} % this is not o, it is omicron

\newcommand{\piClose}[2]{\mathsf{max}(#1,#2)}   % the universe containing a pi with given domain and codomain
\newcommand{\uClose}[1]{\mathsf{succ}(#1)}  % the universe containing the given universe's name.

% Generic entities
\newcommand{\G}{\Gamma} % a context
\newcommand{\T}{T} % a type
\newcommand{\U}{U} % another type
\newcommand{\x}{x} % a term variable
\newcommand{\y}{y} % another term variable
\newcommand{\e}{e} % a term

\newcommand{\rulename}[1]{\text{\textsc{#1}}}

%% Syntax
\newcommand{\bnf}{\ \mathrel{{:}{:}{=}}\ }
\newcommand{\bnfor}{\ \mid\ \ }

%% Syntactic constructs
\newcommand{\ctxempty}{\bullet} % empty context
\newcommand{\ctxextend}[3]{#1,\, #2\, {:}\, #3} % extended context

\newcommand{\subst}[3]{#1[#3/#2]} % substitution
\newcommand{\substs}[2]{#1[#2]} % substitution of many variables

\newcommand{\Universe}[1]{\mathbb{U}^{#1}} % non-fibered universe
\newcommand{\El}[2]{\mathsf{El}^{#1} #2} % the type named by #2

\newcommand{\Unit}{\mathsf{Unit}} % The unit type
\newcommand{\Prod}[2]{\mathop{\textstyle\prod_{(#1 {:} #2)}}} % dependent product

\newcommand{\lam}[2]{\lambda #1 {:} #2 .\,} % $\lambda$-abstraction
\newcommand{\app}[2]{#1\,#2} % application

\newcommand{\abst}[2]{[#1 \,.\, #2]} % abstraction
\newcommand{\ascribe}[2]{#1 \,{:}{:}\, #2} % type ascription

\newcommand{\unitTerm}{\star} % the element of the unit type

\newcommand{\coerce}[3]{\mathsf{coerce}^{#2{\mapsto}#3}\ #1}

\newcommand{\PrEqual}[3]{\mathsf{Paths}_{#1}(#2,#3)} % Propositional Equality type
\newcommand{\JuEqual}[3]{\mathsf{Id}_{#1}(#2,#3)} % Judgmental Equality type

\newcommand{\PrElim}[6]{\mathsf{J}_{#1}(#2, #3, #4, #5, #6)} % Propositional equality eliminator
\newcommand{\JuElim}[6]{\mathsf{G}_{#1}(#2, #3, #4, #5, #6)} % Judgmental equality eliminator

\newcommand{\prRefl}[1]{\mathop{\mathsf{idpath}_{#1}}}  % Propositional refl
\newcommand{\juRefl}[1]{\mathop{\mathsf{refl}_{#1}}}    % Judgmental refl

% names
\newcommand{\nUnit}{\mathsf{unit}} % name of unit type
\newcommand{\nProd}[3]{\pi^{#1} \,#2\,{:}\,#3 \,.\ } % name of a dependent product
\newcommand{\nUniverse}[1]{u^{#1}}  % name of a universe
\newcommand{\nPrEqual}[4]{\mathsf{paths}^{#1}_{#2}(#3,#4)} % Propositional Equality type
\newcommand{\nJuEqual}[4]{\mathsf{id}^{#1}_{#2}(#3,#4)} % Judgmental Equality type


% judgments
\newcommand{\isctx}[1]{#1\;\mathsf{ctx}} % well formed context
\newcommand{\istype}[2]{#1 \vdash #2\;\mathsf{type}} % well formed type
\newcommand{\isfib}[2]{#1 \vdash #2\;\mathsf{fibered}} % is a fibered type
\newcommand{\isterm}[3]{#1 \vdash\,#2\,:\,#3} % well formed term

\newcommand{\eqtype}[3]{#1 \vdash #2 \equiv #3} % equal types
\newcommand{\eqterm}[4]{#1 \vdash #2 \equiv #3 : #4} % equal terms

\newcommand{\chkterm}[3]{#1 \vdash #2 \Leftarrow #3} % checking
\newcommand{\synterm}[3]{#1 \vdash #2 \Rightarrow #3} % synthesis

% hints

\newcommand{\hintin}[1]{\mathsf{hint}\;#1\;\mathsf{in}\;} % term equality hint

\newcommand{\isctxalg}[2]{\ctxs{#1}{#2} \Leftarrow \mathsf{ctx}}
\newcommand{\istypealg}[2]{#1 \vdash #2 \Leftarrow \mathsf{type}} % well formed type
\newcommand{\isfibalg}[2]{#1 \vdash #2 \Leftarrow \mathsf{fibered}} % is a fibered type
\newcommand{\eqtypealg}[3]{#1 \vdash #2 \thickapprox #3} % equal types
\newcommand{\eqtermalg}[4]{#1 \vdash #2 \thickapprox #3 : #4} % equal terms

\newcommand{\eqtermhint}[2]{#1 \,{\equiv}\, #2 } %\,{:}\, #3)}
\newcommand{\redtermhint}[2]{#1 \,{\leadsto}\, #2 } %\,{:}\, #3)}

\renewcommand{\H}{\mathcal{H}}      % term hint list
\newcommand{\hintempty}{\circ}      % empty hint list
<<<<<<< HEAD
\newcommand{\hintextend}[2]{#1, #2} % extended hint list
\newcommand{\GH}{\G ; \H}           % combined context and hints
=======
\newcommand{\addhinteq}[3]{#1, \eqtermhint{#2}{#3}} % extended hint list
\newcommand{\addhintred}[3]{#1, \redtermhint{#2}{#3}} % extended hint list
\newcommand{\ctxs}[2]{#1\,;\,#2}
\newcommand{\GH}{\ctxs{\G}{\H}}           % combined context and hints

>>>>>>> 24feb7b9

% normalization

\newcommand{\whnf}[3]{#1 \vdash #2 \leadsto #3 } % "normalization"

\begin{document}

\title{Brazilian type theory}
\author{Andrej Bauer \and Christopher A. Stone}
\maketitle

\section{Universe indices}
\label{sec:universe-indices}

There is a pointed poset $(\PP, {\leq}, \zero)$ of \emph{universe
  indices} and a subset $\FF \subseteq \PP$ of \emph{fibered indices}.
For example, we may take
%
\begin{equation*}
  \PP = \{0,1\} \times \NN
\end{equation*}
%
with the lexicographic order, $\zero = (0,0)$ and $\FF = \{0\} \times
\NN$. We use lowercase Greek letters for universe indices.

We assume the following partial functions are given:
\begin{itemize}
  \item $\piClose{\cdot}{\cdot} : \PP \times \PP \rightharpoonup \PP$
  \item $\uClose{\cdot}  : \PP \rightharpoonup \PP$
\end{itemize}
%
These are \emph{not} required to compute maximum or successor, but we use the suggestive
notation because in the standard case they do compute maxima and succesors.

\section{The orthodox formulation}
\label{sec:orthodox-formulation}

In this section we give the formulation of Brazilian type theory in the orthodox way, with
typing and equality judgments.

\subsection{Syntax}
\label{sec:syntax}

Contexts:
%
\begin{equation*}
  \G
  \begin{aligned}[t]
    \bnf   {}& \ctxempty & & \text{empty context}\\
    \bnfor {}& \ctxextend{\G}{\x}{\T} & & \text{context extended with $x : T$}
  \end{aligned}
\end{equation*}
%
Types:
%
\begin{equation*}
  \T, \U
  \begin{aligned}[t]
    \bnf   {}& \Universe{\alpha} & & \text{universe}\\
    \bnfor {}& \El{\alpha}{\e} & & \text{type named by $e$}\\
    \bnfor {}& \Unit & & \text{the unit type}\\
    \bnfor {}& \Prod{x}{\T} \U & & \text{product}\\
    \bnfor {}& \PrEqual{T}{\e_1}{\e_2} & & \text{path type}\\
    \bnfor {}& \JuEqual{T}{\e_1}{\e_2} & & \text{equality type}
  \end{aligned}
\end{equation*}
%
Terms:
%
\begin{equation*}
  \e
  \begin{aligned}[t]
    \bnf   {}&  \x   &&\text{variable} \\
    \bnfor {}&  \lam{\x}{\T} \e  &&\text{$\lambda$-abstraction} \\
    \bnfor {}&   \app{\e_1}{\e_2}  &&\text{application} \\
    \bnfor {}&  \unitTerm  &&\text{the element of unit type} \\
    \bnfor {}&  \prRefl{\T}{\e}  &&\text{identity path} \\
    \bnfor {}&  \PrElim{\T}{\abst{x\,y\,p}{\U}}{\abst{z}{\e_1}}{\e_2}{\e_3}{\e_4}  &&\text{path eliminator} \\
    \bnfor {}&  \juRefl{\T}{\e}  &&\text{reflexivity} \\
    \bnfor {}&  \JuElim{\T}{\abst{x\,y\,p}{\U}}{\abst{z}{\e_1}}{\e_2}{\e_3}{\e_4}  &&\text{equality eliminator} \\
    \bnfor {}&  \nUnit  &&\text{the name of unit type} \\
    \bnfor {}&  \nProd{\alpha,\beta}{\x}{\e_1} \e_2  &&\text{the name of product type} \\
    \bnfor {}&  \nUniverse{\alpha} &&\text{the name of a universe} \\
    \bnfor {}&  \coerce{\e}{\alpha}{\beta}  &&\text{universe coercion} \\
    \bnfor {}&  \nPrEqual{\alpha}{\e_1}{\e_2}{\e_3}  &&\text{the name of a path type} \\
    \bnfor {}&  \nJuEqual{\alpha}{\e_1}{\e_2}{\e_3}  &&\text{the name of an equality type}
  \end{aligned}
\end{equation*}

\subsection{Judgments}
\label{sec:judgments}

\begin{align*}
& \isctx{\G} & & \text{$\G$ is a well formed context} \\
& \istype{\G}{\T} & & \text{$\T$ is a type in context $\G$} \\
& \isfib{\G}{\T} & & \text{$\T$ is a fibered type in context $\G$} \\
& \isterm{\G}{\e}{\T} & & \text{$\e$ is a well formed term of type $\T$ in context $\G$} \\
& \eqtype{\G}{\T}{\U} & & \text{$\T$ and $\U$ are equal types in context $\G$} \\
& \eqterm{\G}{\e_1}{\e_2}{\T} & & \text{$e_1$ and $e_2$ are equal terms of type $\T$ in context $\G$}
\end{align*}

\subsection{Contexts}
\label{sec:contexts}

\begin{mathpar}
  \infer[\rulename{ctx-empty}]
  { }
  {\isctx{\ctxempty}}

  \infer[\rulename{ctx-extend}]
  {\isctx{\G} \\
   \istype{\G}{\T}
  }
  {\isctx{\ctxextend{\G}{\x}{\T}}}
\end{mathpar}

\subsection{Types}
\label{sec:types}

\begin{mathpar}
  \infer[\rulename{ty-universe}]
  {\isctx{\G} \\
   \alpha \in \PP
  }
  {\istype{\G}{\Universe{\alpha}}}

  \infer[\rulename{ty-prod}]
  {\istype{\G}{\T} \\
   \istype{\ctxextend{\G}{\x}{\T}}{\U}
  }
  {\istype{\G}{\Prod{\x}{\T}{\U}}}

  \infer[\rulename{ty-el}]
  {\isterm{\G}{\e}{\Universe{\alpha}}}
  {\istype{\G}{\El{\alpha}{\e}}}

  \infer[\rulename{ty-unit}]
  {\isctx{\G}}
  {\istype{\G}{\Unit}}

  \infer[\rulename{ty-paths}]
  {\isfib{\G}{\T}\\
   \isterm{\G}{\e_1}{\T}\\
   \isterm{\G}{\e_2}{\T}
  }
  {\istype{\G}{\PrEqual{\T}{\e_1}{\e_2}}}

  \infer[\rulename{ty-id}]
  {\istype{\G}{\T}\\
   \isterm{\G}{\e_1}{\T}\\
   \isterm{\G}{\e_2}{\T}
  }
  {\istype{\G}{\JuEqual{\T}{\e_1}{\e_2}}}
\end{mathpar}

\subsection{Fibered types}
\label{sec:fibered-types}

\begin{mathpar}
  \infer[\rulename{fib-universe}]
  {\isctx{\G} \\
   \alpha \in \PP
  }
  {\isfib{\G}{\Universe{\alpha}}}

  \infer[\rulename{fib-prod}]
  {\isfib{\G}{\T} \\
   \isfib{\ctxextend{\G}{\x}{\T}}{\U}
  }
  {\isfib{\G}{\Prod{\x}{\T}{\U}}}

  \infer[\rulename{fib-el}]
  {\isterm{\G}{\e}{\Universe{\alpha}} \\
   \alpha \in \FF
  }
  {\isfib{\G}{\El{\alpha}{\e}}}

  \infer[\rulename{fib-unit}]
  {\isctx{\G} \\
   \zero\in\FF }
  {\istype{\G}{\Unit}}

  \infer[\rulename{fib-paths}]
  {\isfib{\G}{\T}\\
   \isterm{\G}{\e_1}{\T}\\
   \isterm{\G}{\e_2}{\T}
  }
  {\isfib{\G}{\PrEqual{\T}{\e_1}{\e_2}}}



\end{mathpar}

\subsection{Terms}
\label{sec:terms}

General terms:
\begin{mathpar}
  \infer[\rulename{term-eq}]
  {\isterm{\G}{\e}{\T} \\
   \eqtype{\G}{\T}{\U}
  }
  {\isterm{\G}{\e}{\U}}

  \infer[\rulename{term-var}]
  {\isctx{\G} \\
   (\x{:}\T) \in \G
  }
  {\isterm{\G}{\x}{\T}}
\end{mathpar}

\noindent
Products:
\begin{mathpar}
  \infer[\rulename{term-abs}]
  {\isterm{\ctxextend{\G}{\x}{\T}}{\e}{\U}}
  {\isterm{\G}{(\lam{\x}{\T}{\e})}{\Prod{\x}{\T}{\U}}}

  \infer[\rulename{term-app}]
  {\isterm{\G}{\e_1}{\Prod{x}{\T} \U} \\
   \isterm{\G}{\e_2}{\T}
  }
  {\isterm{\G}{\app{\e_1}{\e_2}}{\subst{\U}{\x}{\e_2}}}
\end{mathpar}

\noindent
Paths:
\begin{mathpar}
  \infer[\rulename{term-idpath}]
  {\isterm{\G}{\e}{\T}\\
   \isfib{\G}{\T}}
  {\isterm{\G}{\prRefl{\T}{\e}}{\PrEqual{\T}{\e}{\e}}}

  \infer[\rulename{term-j}]
  {\isfib{\G}{\T}
   \\\\
   \isfib{
     \ctxextend{\ctxextend{\ctxextend{\G}{x}{\T}}{y}{\T}}{p}{\PrEqual{\T}{x}{y}}
   }{\U}
   \\
   \isterm
     {\ctxextend{\G}{z}{\T}}
     {\e_1}
     {\substs{\U}{z/x, z/y, (\prRefl{\T}{z})/p}}
   \\
   \isterm{\G}{\e_2}{\T} \\
   \isterm{\G}{\e_3}{\T} \\
   \isterm{\G}{\e_4}{\PrEqual{\T}{\e_2}{\e_3}}
  }
  {\isterm
     {\G}
     {\PrElim{\T}
        {\abst{x\,y\,p}{\U}}
        {\abst{z}{\e_1}}
        {\e_2}
        {\e_3}
        {\e_4}
     }
     {\substs{\U}{\e_2/x, \e_3/y, \e_4/p}}
  }
\end{mathpar}

\noindent
Equality types:
\begin{mathpar}
  \infer[\rulename{term-refl}]
  {\isterm{\G}{\e}{\T}}
  {\isterm{\G}{\juRefl{\T}{\e}}{\JuEqual{\T}{\e}{\e}}}

  \infer[\rulename{term-g}]
  {\istype{\G}{\T}
   \\\\
   \istype{
     \ctxextend{\ctxextend{\ctxextend{\G}{x}{\T}}{y}{\T}}{p}{\JuEqual{\T}{x}{y}}
   }{P}
   \\\\
   \isterm
     {\ctxextend{\G}{z}{\T}}
     {\e_1}
     {\substs{P}{z/x, z/y, (\juRefl{\T}{z})/p}}
   \\
   \isterm{\G}{\e_2}{\T} \\
   \isterm{\G}{\e_3}{\T} \\
   \isterm{\G}{\e_4}{\JuEqual{\T}{\e_2}{\e_3}}
  }
  {\isterm
     {\G}
     {\JuElim{\T}
        {\abst{x\,y\,p}{P}}
        {\abst{z}{\e_1}}
        {\e_2}
        {\e_3}
        {\e_4}
     }
     {\substs{P}{\e_2/x, \e_3/y, \e_4/p}}
  }

\end{mathpar}


\noindent
Unit:
\begin{mathpar}
\infer[\rulename{term-star}]
  {\isctx{\G}}
  {\isterm{\G}{\unitTerm}{\Unit}}
\end{mathpar}

\noindent
Names:
\begin{mathpar}
  \infer[\rulename{term-coerce}]
  {\isterm{\G}{\e}{\Universe{\alpha}}\\
   \alpha \leq \beta}
  {\isterm{\G}{\coerce{\e}{\alpha}{\beta}}{\Universe{\beta}}}

  \infer[\rulename{name-unit}]
  {\isctx{\G}}
  {\isterm{\G}{\nUnit}{\Universe{\zero}}}

  \infer[\rulename{name-universe}]
  {\isctx{\G} \\ \uClose{\alpha} = \beta }
  {\isterm{\G}{\nUniverse{\alpha}}{\Universe{\beta}}}

  \infer[\rulename{name-prod}]
  {\isterm{\G}{\e_1}{\Universe{\alpha}} \\
   \isterm{\ctxextend{\G}{\x}{\El{\alpha}{\e_1}}}{\e_2}{\Universe{\beta}} \\
   \piClose{\alpha}{\beta} = \gamma
  }
  {\isterm{\G}{(\nProd{\alpha,\beta}{\x}{\e_1} \e_2)}{\Universe{\gamma}}}

  \infer[\rulename{name-paths}]
  {\isterm{\G}{\e_\T}{\Universe{\alpha}}\\
   \alpha\in\FF\\
   \isterm{\G}{\e_1}{\El{\alpha}{\e_\T}}\\
   \isterm{\G}{\e_2}{\El{\alpha}{\e_\T}}
  }
  {\isterm{\G}{\nPrEqual{\alpha}{\e_T}{\e_1}{\e_2}}{\Universe{\alpha}}}

  \infer[\rulename{name-id}]
  {\isterm{\G}{\e_\T}{\Universe{\alpha}}\\
   \isterm{\G}{\e_1}{\El{\alpha}{\e_\T}}\\
   \isterm{\G}{\e_2}{\El{\alpha}{\e_\T}}
  }
  {\isterm{\G}{\nJuEqual{\alpha}{\e_\T}{\e_1}{\e_2}}{\Universe{\alpha}}}

\end{mathpar}

\subsection{Type Equality}

\noindent
General rules:
\begin{mathpar}
  \infer[\rulename{tyeq-refl}]
  {\istype{\G}{\T}}
  {\eqtype{\G}{\T}{\T}}

  \infer[\rulename{tyeq-sym}]
  {\eqtype{\G}{\U}{\T}}
  {\eqtype{\G}{\T}{\U}}

  \infer[\rulename{tyeq-trans}]
  {\eqtype{\G}{\T}{\T'}\\
   \eqtype{\G}{\T'}{\U}}
  {\eqtype{\G}{\T}{\U}}
\end{mathpar}

\noindent
Type formers are congruences:
\begin{mathpar}
  \infer[\rulename{tycong-el}]
  {\eqterm{\G}{\e_1}{\e_2}{\Universe{\alpha}}}
  {\eqtype{\G}{\El{\alpha}{\e_1}}{\El{\alpha}{\e_2}}}

  \infer[\rulename{tycong-prod}]
  {\eqtype{\G}{\T_1}{\U_1}\\
   \eqtype{\ctxextend{\G}{\x}{\T_1}}{\T_2}{\U_2}}
  {\eqtype{\G}{\Prod{\x}{\T_1}{\T_2}}{\Prod{\x}{\U_1}{\U_2}}}

  \infer[\rulename{tycong-paths}]
  {\isfib{\G}{\T}\\
   \isfib{\G}{\U}\\\\
   \eqtype{\G}{\T}{\U}\\
   \eqterm{\G}{\e_1}{\e'_1}{\T}\\
   \eqterm{\G}{\e_2}{\e'_2}{\T}
  }
  {\eqtype{\G}{\PrEqual{\T}{\e_1}{\e_2}}
              {\PrEqual{\U}{\e'_1}{\e'_2}}}

  \infer[\rulename{tycong-id}]
  {\eqtype{\G}{\T}{\U}\\
   \eqterm{\G}{\e_1}{\e'_1}{\T}\\
   \eqterm{\G}{\e_2}{\e'_2}{\T}
  }
  {\eqtype{\G}{\JuEqual{\T}{\e_1}{\e_2}}
              {\JuEqual{\U}{\e'_1}{\e'_2}}}
\end{mathpar}

\noindent
Computation of types from names:
\begin{mathpar}
  \infer[\rulename{tyeq-el-pi}]
  {\isterm{\G}{\e_1}{\Universe{\alpha}} \\
   \isterm{\ctxextend{\G}{x}{\El{\alpha}{\e_1}}}{\e_2}{\Universe{\beta}} \\
   \piClose{\alpha}{\beta} = \gamma}
  {\eqtype{\G}{\El{\gamma}{(\nProd{\alpha,\beta}{\x}{\e_1}{\e_2})}}
              {\Prod{\x}{\El{\alpha}{\e_1}}{\El{\beta}{\e_2}}}}

  \infer[\rulename{tyeq-el-unit}]
  { }
  {\eqtype{\G}{\El{\zero}{\nUnit}}{\Unit}}

  \infer[\rulename{tyeq-el-coerce}]
  {\isterm{\G}{\e}{\Universe{\alpha}} \\
    \alpha \leq \beta
  }
  {\eqtype{\G}{\El{\beta}(\coerce{\e}{\alpha}{\beta})}
              {\El{\alpha}{e}}}

  \infer[\rulename{tyeq-el-paths}]
  {\isterm{\G}{\e_\T}{\Universe{\alpha}}\\
   \alpha\in\FF\\
   \isterm{\G}{\e_1}{\El{\alpha}{\e_\T}}\\
   \isterm{\G}{\e_2}{\El{\alpha}{\e_\T}}
  }
  {\eqtype{\G}{\El{\alpha}{(\nPrEqual{\alpha}{\e_T}{\e_1}{\e_2})}}
          {\PrEqual{\El{\alpha}{\e_\T}}{\e_1}{\e_2}}}

  \infer[\rulename{tyeq-el-id}]
  {\isterm{\G}{\e_\T}{\Universe{\alpha}}\\
   \isterm{\G}{\e_1}{\El{\alpha}{\e_\T}}\\
   \isterm{\G}{\e_2}{\El{\alpha}{\e_\T}}
  }
  {\eqtype{\G}{\El{\alpha}{(\nJuEqual{\alpha}{\e_\T}{\e_1}{\e_2})}}
          {\JuEqual{\El{\alpha}{\e_\T}}{\e_1}{\e_2}}}

\end{mathpar}

\subsection{Term Equality}

General rules:
\begin{mathpar}
  \infer[\rulename{eq-refl}]
  {\isterm{\G}{\e}{\T}}
  {\eqterm{\G}{\e}{\e}{\T}}

  \infer[\rulename{eq-sym}]
  {\eqterm{\G}{\e_2}{\e_1}{\T}}
  {\eqterm{\G}{\e_1}{\e_2}{\T}}

  \infer[\rulename{eq-trans}]
  {\eqterm{\G}{\e_1}{\e_2}{\T}\\
   \eqterm{\G}{\e_2}{\e_3}{\T}}
  {\eqterm{\G}{\e_1}{\e_3}{\T}}

  \infer[\rulename{eq-eq}]
  {\eqterm{\G}{\e_1}{\e_2}{\T}\\
    \eqtype{\G}{\T}{\U}}
  {\eqterm{\G}{\e_1}{\e_2}{\U}}
\end{mathpar}

\noindent
Congruence rules for products:
%
\begin{mathpar}
  \infer[\rulename{cong-abs}]
  {\eqtype{\G}{\T_1}{\U_1}\\
    \eqterm{\ctxextend{\G}{\x}{\T_1}}{\e_1}{\e_2}{\T_2}}
  {\eqterm{\G}{(\lam{\x}{\T_1}{\e_1})}
              {(\lam{\x}{\U_1}{\e_2})}
              {\Prod{\x}{\T_1}{\T_2}}}

  \infer[\rulename{cong-app}]
  {\eqterm{\G}{\e_1}{\e'_1}{\Prod{\x}{\T}{\U}}\\
   \eqterm{\G}{\e_2}{\e'_2}{\T}}
  {\eqterm{\G}{\app{\e_1}{\e_2}}{\app{\e'_1}{\e'_2}}{\subst{\U}{\x}{\e_2}}}
\end{mathpar}

\noindent
Other rules for products:
%
\begin{mathpar}
\infer[\rulename{eq-beta}]
  {\isterm{\ctxextend{\G}{\x}{\T}}{\e_1}{\U}\\
    \isterm{\G}{\e_2}{\T}}
  {\eqterm{\G}{\app{(\lam{\x}{\T}{\e_1})}{\e_2}}
              {\subst{\e_1}{\x}{\e_2}}
              {\subst{\U}{\x}{\e_2}}}

  \infer[\rulename{eq-ext}]
  {\isterm{\G}{\e_1}{\Prod{\x}{\T}{\U}}\\
   \isterm{\G}{\e_2}{\Prod{\x}{\T}{\U}}\\
   \eqterm{\ctxextend{\G}{\x}{\T}}{\app{\e_1}{\x}}
          {\app{\e_2}{\x}}{\U}
  }
  {\eqterm{\G}{\e_1}{\e_2}{\Prod{\x}{\T}{\U}}}
\end{mathpar}

\noindent
Congruence rules for paths:
%
\begin{mathpar}
\infer[\rulename{cong-idpath}]
  {\eqterm{\G}{\e_1}{\e_2}{\T}\\
   \eqtype{\G}{\T}{\U}\\
   \isfib{\G}{\T}\\
   \isfib{\G}{\U}}
  {\eqterm{\G}{\prRefl{\T}{\e_1}}{\prRefl{\U}{\e_2}}{\PrEqual{\T}{\e_1}{\e_1}}}

  \infer[\rulename{cong-j}]
  {\isfib{\G}{\T} \\
   \isfib{\G}{\U}
   \\\\
   \isfib{
     \ctxextend{\ctxextend{\ctxextend{\G}{x}{\T}}{y}{\T}}{p}{\PrEqual{\T}{x}{y}}
   }{P}
   \\
   \isfib{
     \ctxextend{\ctxextend{\ctxextend{\G}{x}{\U}}{y}{\U}}{p}{\PrEqual{\U}{x}{y}}
   }{Q}
   \\\\
   \isterm
     {\ctxextend{\G}{z}{\T}}
     {\e_1}
     {\substs{P}{z/x, z/y, (\prRefl{\T}{z})/p}}
   \\
   \isterm
     {\ctxextend{\G}{z}{\U}}
     {\e'_1}
     {\substs{Q}{z/x, z/y, (\prRefl{\U}{z})/p}}
   \\\\
   \isterm{\G}{\e_2}{\T} \\
   \isterm{\G}{\e_3}{\T} \\
   \isterm{\G}{\e_4}{\PrEqual{\T}{\e_2}{\e_3}}
   \\\\
   \isterm{\G}{\e'_2}{\U} \\
   \isterm{\G}{\e'_3}{\U} \\
   \isterm{\G}{\e'_4}{\PrEqual{\U}{\e'_2}{\e'_3}}
   \\\\
   \eqtype{\G}{\T}{\U} \\
   \eqtype{
     \ctxextend{\ctxextend{\ctxextend{\G}{x}{\T}}{y}{\T}}{p}{\PrEqual{\T}{x}{y}}
   }{P}{Q} \\\\
   \eqterm{\ctxextend{\G}{z}{\T}}{\e_1}{\e'_1}{\substs{P}{z/x, z/y, (\prRefl{\T}{z})/p}}
   \\\\
   \eqterm{\G}{\e_2}{\e'_2}{T} \\
   \eqterm{\G}{\e_3}{\e'_3}{T} \\
   \eqterm{\G}{\e_4}{\e'_4}{\PrEqual{\T}{\e_2}{\e_3}}
  }
  {\eqterm
     {\G}
     {\PrElim{\T}
        {\abst{x\,y\,p}{P}}
        {\abst{z}{\e_1}}
        {\e_2}
        {\e_3}
        {\e_4}
     }
     {\PrElim{\U}
        {\abst{x\,y\,p}{Q}}
        {\abst{z}{\e'_1}}
        {\e'_2}
        {\e'_3}
        {\e'_4}
     }
     {\substs{P}{\e_2/x, \e_3/y, \e_4/p}}
  }

\end{mathpar}

\noindent
Computation rule for paths:
%
\begin{mathpar}
  \infer[\rulename{eq-J}]
  {\isfib{\G}{\T}
   \\
   \isfib{
     \ctxextend{\ctxextend{\ctxextend{\G}{x}{\T}}{y}{\T}}{p}{\PrEqual{\T}{x}{y}}
   }{P}
   \\\\
   \isterm
     {\ctxextend{\G}{z}{\T}}
     {\e_1}
     {\substs{P}{z/x, z/y, (\prRefl{\T}{z})/p}}
   \\
   \isterm{\G}{\e_2}{\T}
  }
  {\eqterm{\G}
   {\PrElim{\T}
        {\abst{x\,y\,p}{P}}
        {\abst{z}{\e_1}}
        {\e_2}
        {\e_2}
        {\prRefl{\T}{\e_2}}
   }
   {\subst{\e_1}{z}{\e_2}}
   {\substs{P}{\e_2/x, \e_2/x, (\prRefl{T}{\e_2})/p}}
  }
\end{mathpar}

\noindent
Congruence rules for equalities:
%
\begin{mathpar}
\infer[\rulename{cong-refl}]
{\eqterm{\G}{\e_1}{\e_2}{\T}\\
 \eqtype{\G}{\T}{\U}}
{\eqterm{\G}{\juRefl{\T}{\e_1}}{\juRefl{\U}{\e_2}}{\JuEqual{\T}{\e_1}{\e_1}}}

\infer[\rulename{cong-g}]
  {\istype{\G}{\T} \\
   \istype{\G}{\U}
   \\\\
   \istype{
     \ctxextend{\ctxextend{\ctxextend{\G}{x}{\T}}{y}{\T}}{p}{\JuEqual{\T}{x}{y}}
   }{P}
   \\
   \istype{
     \ctxextend{\ctxextend{\ctxextend{\G}{x}{\U}}{y}{\U}}{z}{\JuEqual{\U}{x}{y}}
   }{Q}
   \\\\
   \isterm
     {\ctxextend{\G}{z}{\T}}
     {\e_1}
     {\substs{P}{z/x, z/y, (\juRefl{\T}{z})/p}}
   \\
   \isterm
     {\ctxextend{\G}{z}{\U}}
     {\e'_1}
     {\substs{Q}{z/x, z/y, (\juRefl{\U}{z})/p}}
   \\\\
   \isterm{\G}{\e_2}{\T} \\
   \isterm{\G}{\e_3}{\T} \\
   \isterm{\G}{\e_4}{\JuEqual{\T}{\e_2}{\e_3}} \\\\
   \isterm{\G}{\e'_2}{\U} \\
   \isterm{\G}{\e'_3}{\U} \\
   \isterm{\G}{\e'_4}{\JuEqual{\U}{\e'_2}{\e'_3}}
   \\\\
   \eqtype{\G}{\T}{\U} \\
   \eqtype{
     \ctxextend{\ctxextend{\ctxextend{\G}{x}{\T}}{y}{\T}}{p}{\JuEqual{\T}{x}{y}}
   }{P}{Q} \\\\
   \eqterm{\ctxextend{\G}{z}{\T}}{\e_1}{\e'_1}{\substs{P}{z/x, z/y, (\juRefl{\T}{z})/p}}
   \\\\
   \eqterm{\G}{\e_2}{\e'_2}{T} \\
   \eqterm{\G}{\e_3}{\e'_3}{T} \\
   \eqterm{\G}{\e_4}{\e'_4}{\JuEqual{\T}{\e_2}{\e_3}}
  }
  {\eqterm
     {\G}
     {\JuElim{\T}
        {\abst{x\,y\,p}{P}}
        {\abst{z}{\e_1}}
        {\e_2}
        {\e_3}
        {\e_4}
     }
     {\JuElim{\U}
        {\abst{x\,y\,p}{Q}}
        {\abst{z}{\e'_1}}
        {\e'_2}
        {\e'_3}
        {\e'_4}
     }
     {\substs{P}{\e_2/x, \e_3/y, \e_4/p}}
  }
\end{mathpar}

\noindent
Equality reflection
%
\begin{mathpar}
  \infer[\rulename{eq-reflection}]
  {\isterm{\G}{\e}{\JuEqual{\T}{\e_1}{\e_2}}}
  {\eqterm{\G}{\e_1}{\e_2}{\T}}
\end{mathpar}

\noindent
Computation rule for equality:
%
\begin{mathpar}
  \infer[\rulename{eq-G}]
  {\istype{\G}{\T}
   \\
   \istype{
     \ctxextend{\ctxextend{\ctxextend{\G}{x}{\T}}{y}{\T}}{p}{\JuEqual{\T}{x}{y}}
   }{P}
   \\\\
   \isterm
     {\ctxextend{\G}{z}{\T}}
     {\e_1}
     {\substs{P}{z/x, z/y, (\juRefl{\T}{z})/p}}
   \\
   \isterm{\G}{\e_2}{\T}
  }
  {\eqterm{\G}
   {\JuElim{\T}
        {\abst{x\,y\,p}{P}}
        {\abst{z}{\e_1}}
        {\e_2}
        {\e_2}
        {\juRefl{\T}{\e_2}}
   }
   {\subst{\e_1}{z}{\e_2}}
   {\substs{P}{\e_2/x, \e_2/x, (\juRefl{T}{\e_2})/p}}
  }
\end{mathpar}

\noindent
Congruence rules for names:
%
\begin{mathpar}
\infer[\rulename{cong-name-prod}]
  {\eqterm{\G}{\e_1}{\e'_1}{\Universe{\alpha}}\\
   \eqterm{\ctxextend{\G}{\x}{\El{\alpha}{\e_1}}}{\e_2}{\e'_2}{\Universe{\beta}} \\
   \piClose{\alpha}{\beta} = \gamma}
  {\eqterm{\G}{\nProd{\alpha,\beta}{\x}{\e_1}{\e_2}}{\nProd{\alpha,\beta}{\x}{\e'_1}{\e'_2}}{\Universe{\gamma}}}

\infer[\rulename{cong-name-universe}]
{\isctx{\G} \\
  \uClose{\alpha} = \gamma
}
{\eqterm{\G}{\nUniverse{\alpha}}{\nUniverse{\alpha}}{\Universe{\gamma}}}

\infer[\rulename{cong-name-paths}]
{\alpha\in\FF\\
  \eqterm{\G}{\e_{\T}}{\e_{\U}}{\Universe{\alpha}}\\
  \eqterm{\G}{\e_1}{\e'_1}{\El{\alpha}{\e_{\T}}}\\
  \eqterm{\G}{\e_2}{\e'_2}{\El{\alpha}{\e_{\T}}}
}
{\eqterm{\G}{\nPrEqual{\alpha}{\e_T}{\e_1}{\e_2}}{\nPrEqual{\alpha}{\e_U}{\e'_1}{\e'_2}}{\Universe{\alpha}}}

\infer[\rulename{cong-name-id}]
{\eqterm{\G}{\e_T}{\e_U}{\Universe{\alpha}}\\
  \eqterm{\G}{\e_1}{\e'_1}{\El{\alpha}{\e_{\T}}}\\
  \eqterm{\G}{\e_2}{\e'_2}{\El{\alpha}{\e_{\T}}}
}
{\eqterm{\G}{\nJuEqual{\alpha}{\e_T}{\e_1}{\e_2}}{\nJuEqual{\alpha}{\e_U}{\e'_1}{\e'_2}}{\Universe{\alpha}}}
\end{mathpar}

\noindent
Congruence rule for coercions:
%
\begin{mathpar}
  \infer[\rulename{cong-name-coerce}]
  {\eqterm{\G}{\e_1}{\e_2}{\Universe{\alpha}}}
  {\eqterm{\G}{(\coerce{\e_1}{\alpha}{\beta})}
              {(\coerce{\e_2}{\alpha}{\beta})}
              {\Universe{\beta}}}
\end{mathpar}

\noindent
Functoriality of corecions:
%
\begin{mathpar}
\infer[\rulename{eq-name-coerce-refl}]
  {\isterm{\G}{\e}{\Universe{\alpha}}}
  {\eqterm{\G}{(\coerce{\e}{\alpha}{\alpha})}{e}{\Universe{\alpha}}}

\infer[\rulename{eq-name-coerce-trans}]
  {\isterm{\G}{\e}{\Universe{\alpha}} \\
    \alpha \leq \beta \leq \gamma}
  {\eqterm{\G}{\coerce{(\coerce{\e}{\alpha}{\beta}}{\beta}{\gamma})}
              {\coerce{\e}{\alpha}{\gamma}}
              {\Universe{\gamma}}}
\end{mathpar}


\section{Bidirectional type theory with hints}
\label{sec:bidir-type-theory}

We now define a bidirectional version of type theory with equality hints. This version
only allows hints about term equality, because we only have witnesses for term equality,
not type equality.

\subsection{Syntax}
\label{sec:syntax-bidirectional}

Contexts:
%
\begin{equation*}
  \G
  \begin{aligned}[t]
    \bnf   {}& \ctxempty & & \text{empty context}\\
    \bnfor {}& \ctxextend{\G}{\x}{\T} & & \text{context extended with $x : T$}
  \end{aligned}
\end{equation*}
%
Equality hints:
%
\begin{equation*}
  \H
  \begin{aligned}[t]
    \bnf   {}& \ctxempty & & \text{empty hints}\\
    \bnfor {}& \addhinteq{\H}{\e_1}{\e_2} & & \text{extend hints with a term equation} \\
    \bnfor {}& \addhintred{\H}{\e_1}{\e_2} & & \text{extend hints with a term reduction} \\
  \end{aligned}
\end{equation*}
%
Types:
%
\begin{equation*}
  \T, \U
  \begin{aligned}[t]
    \bnf   {}& \Universe{\alpha} & & \text{universe}\\
    \bnfor {}& \El{\alpha}{\e} & & \text{type named by $e$}\\
    \bnfor {}& \Unit & & \text{the unit type}\\
    \bnfor {}& \Prod{x}{\T} \U & & \text{product}\\
    \bnfor {}& \PrEqual{T}{\e_1}{\e_2} & & \text{path type}\\
    \bnfor {}& \JuEqual{T}{\e_1}{\e_2} & & \text{equality type}
  \end{aligned}
\end{equation*}
%
Terms:
%
\begin{equation*}
  \e
  \begin{aligned}[t]
    \bnf   {}&  \x   &&\text{variable} \\
    \bnfor {}&  \hintin{\e_1} e_2 &&\text{use hint $\e_1$ in $\e_2$} \\
    \bnfor {}&  \ascribe{\e}{\T}  &&\text{ascribe type $\T$ to term $\e$} \\
    \bnfor {}&  \lam{\x}{\T} \e  &&\text{$\lambda$-abstraction} \\
    \bnfor {}&   \app{\e_1}{\e_2}  &&\text{application} \\
    \bnfor {}&  \unitTerm  &&\text{the element of unit type} \\
    \bnfor {}&  \prRefl{\T}{\e}  &&\text{identity path} \\
    \bnfor {}&  \PrElim{\T}{\abst{x\,y\,p}{\U}}{\abst{z}{\e_1}}{\e_2}{\e_3}{\e_4}  &&\text{path eliminator} \\
    \bnfor {}&  \juRefl{\T}{\e}  &&\text{reflexivity} \\
    \bnfor {}&  \JuElim{\T}{\abst{x\,y\,p}{\U}}{\abst{z}{\e_1}}{\e_2}{\e_3}{\e_4}  &&\text{equality eliminator} \\
    \bnfor {}&  \nUnit  &&\text{the name of unit type} \\
    \bnfor {}&  \nProd{\alpha,\beta}{\x}{\e_1} \e_2  &&\text{the name of product type} \\
    \bnfor {}&  \nUniverse{\alpha} &&\text{the name of a universe} \\
    \bnfor {}&  \coerce{\e}{\alpha}{\beta}  &&\text{universe coercion} \\
    \bnfor {}&  \nPrEqual{\alpha}{\e_1}{\e_2}{\e_3}  &&\text{the name of a path type} \\
    \bnfor {}&  \nJuEqual{\alpha}{\e_1}{\e_2}{\e_3}  &&\text{the name of an equality type}
  \end{aligned}
\end{equation*}

\subsection{Judgments}
\label{sec:bidirectional-judgments}

\begin{align*}
& \isctxalg{\G}{\H} & & \text{$\G$ and $\H$ form a typing context with hints} \\
& \istypealg{\GH}{\T} & & \text{$\T$ is a well-formed type} \\
& \isfibalg{\GH}{\T} & & \text{$\T$ is a well-formed fibered type} \\
& \chkterm{\GH}{\e}{\T} & & \text{check that term $\e$ has type $T$} \\
& \synterm{\GH}{\e}{\T} & & \text{synthesize type $\T$ of term $e$} \\
& \eqtypealg{\GH}{\T}{\U} & & \text{$\T$ and $\U$ are equal types} \\
& \eqtermalg{\GH}{\e_1}{\e_2}{\T} & & \text{$\e_1$ and $\e_2$ are equal terms of type $\T$} \\
& \whnf{\GH}{\e_1}{\e_2} & & \text{$\e_1$ weak-head-normalizes to $\e_2$ }
\end{align*}

\subsection{Contexts with hints}
\label{sec:contexts-with-hints}

\begin{mathpar}
  \infer[\rulename{htctx-empty}]
  { }
  {\isctxalg{\ctxempty}{\hintempty}}

  \infer[\rulename{htctx-extend-ctx}]
  {\isctxalg{\G}{\H} \\
   \istypealg{\GH}{\T}
  }
  {\isctxalg{(\ctxextend{\G}{\x}{\T})}{\H}}

  \infer[\rulename{htctx-extend-eq-hint}]
  {\isctxalg{\G}{\H} \\
   \eqtermalg{\GH}{\e_1}{\e_2}{\T}
  }
  {\isctxalg{\G}{(\addhinteq{\H}{\e_1}{\e_2})}}

  \infer[\rulename{htctx-extend-red-hint}]
  {\isctxalg{\G}{\H} \\
   \eqtermalg{\GH}{\e_1}{\e_2}{\T}
  }
  {\isctxalg{\G}{(\addhintred{\H}{\e_1}{\e_2})}}

\end{mathpar}

Actually, this whole section should be written in a declarative fashion.

\subsection{Types}
\label{sec:bidirectional-types}

\begin{mathpar}
  \infer[\rulename{tychk-universe}]
  {\alpha \in \PP
  }
  {\istypealg{\GH}{\Universe{\alpha}}}

  \infer[\rulename{tychk-prod}]
  {\istypealg{\GH}{\T} \\
   \istypealg{\ctxs{(\ctxextend{\G}{\x}{\T})}{\H}}{\U}
  }
  {\istypealg{\GH}{\Prod{\x}{\T}{\U}}}

  \infer[\rulename{tychk-el}]
  {\chkterm{\GH}{\e}{\Universe{\alpha}}}
  {\istypealg{\GH}{\El{\alpha}{\e}}}

  \infer[\rulename{tychk-unit}]
  {\isctxalg{\G}{\H}}
  {\istypealg{\GH}{\Unit}}

  \infer[\rulename{tychk-paths}]
  {\isfibalg{\GH}{\T}\\
   \chkterm{\GH}{\e_1}{\T}\\
   \chkterm{\GH}{\e_2}{\T}
  }
  {\istypealg{\GH}{\PrEqual{\T}{\e_1}{\e_2}}}

  \infer[\rulename{tychk-id}]
  {\istypealg{\GH}{\T}\\
   \chkterm{\GH}{\e_1}{\T}\\
   \chkterm{\GH}{\e_2}{\T}
  }
  {\istypealg{\GH}{\JuEqual{\T}{\e_1}{\e_2}}}
\end{mathpar}


\subsection{Well-Formed Fibered types}
\label{sec:bidirectional-fibered-types}

\begin{mathpar}
  \infer[\rulename{fibchk-universe}]
  {\alpha \in \PP
  }
  {\isfibalg{\GH}{\Universe{\alpha}}}

  \infer[\rulename{fibchk-prod}]
  {\isfibalg{\GH}{\T} \\
   \isfibalg{\ctxs{(\ctxextend{\G}{\x}{\T})}{\H}}{\U}
  }
  {\isfibalg{\GH}{\Prod{\x}{\T}{\U}}}

  \infer[\rulename{fibchk-el}]
  {\chkterm{\GH}{\e}{\Universe{\alpha}}\\
   \alpha\in\FF
  }
  {\isfibalg{\GH}{\El{\alpha}{\e}}}

  \infer[\rulename{fibchk-unit}]
  {}
  {\isfibalg{\GH}{\Unit}}

  \infer[\rulename{fibchk-paths}]
  {\isfibalg{\GH}{\T}\\
   \chkterm{\GH}{\e_1}{\T}\\
   \chkterm{\GH}{\e_2}{\T}
  }
  {\isfibalg{\GH}{\PrEqual{\T}{\e_1}{\e_2}}}
\end{mathpar}

If we already know the given type is well-formed, there's an even simpler algorithm to see if it is fibered.


\subsection{Terms}
\label{sec:bidirectional-terms}

General rules:
%
\begin{mathpar}
  \infer[\rulename{syn-var}]
  { \isctxalg{\G}{\H} \\
    (\x {:} \T) \in \G
  }
  { \synterm{\GH}{\x}{\T}}

  \infer[\rulename{syn-ascribe}]
  { \chkterm{\GH}{\e}{\T}}
  { \synterm{\GH}{\ascribe{\e}{\T}}{\T} }

  \infer[\rulename{chk-syn}]
  { \synterm{\GH}{\e}{\U} \\
    \eqtype{\GH}{\U}{\T}
  }
  { \chkterm{\GH}{\e}{\T} }
\end{mathpar}
%
Hints:
%
\begin{mathpar}
<<<<<<< HEAD
  \infer[\rulename{syn-hint}]
  { \synterm{\GH}{\e_1}{\JuEqual{\U}{\e_3}{\e_4}} \\
    \synterm{\G ; \hintextend{\H}{\eqtermhint{\e_3}{\e_4}{\U}}}{\e_2}{\T}
  }
  { \synterm{\GH}{(\hintin{\e_1} \e_2)}{\T} }

  \infer[\rulename{chk-hint}]
  { \synterm{\GH}{\e_1}{\JuEqual{\U}{\e_3}{\e_4}} \\
    \chkterm{\G ; \hintextend{\H}{\eqtermhint{\e_3}{\e_4}{\U}}}{\e_2}{\T}
=======
  \infer[\rulename{syn-eq-hint}]
  { \synterm{\GH}{\e_1}{\U'} \\
    \whnf{\GH}{\U'}{\JuEqual{\U}{\e_3}{\e_4}} \\
    \synterm{\ctxs{\G}{(\addhinteq{\H}{\e_3}{\e_4})}}{\e_2}{\T}
  }
  { \synterm{\GH}{(\hintin{\e_1} \e_2)}{\T} }

  \infer[\rulename{chk-eq-hint}]
  { \synterm{\GH}{\e_1}{\U'} \\
    \whnf{\GH}{\U'}{\JuEqual{\U}{\e_3}{\e_4}} \\
    \chkterm{\ctxs{\G}{(\addhinteq{\H}{\e_3}{\e_4})}}{\e_2}{\T}
>>>>>>> 24feb7b9
  }
  { \chkterm{\GH}{(\hintin{\e_1} \e_2)}{\T} }
\end{mathpar}
%
Products:
%
\begin{mathpar}
  \infer[\rulename{syn-abs}]
  { \synterm{\ctxextend{\G}{\x}{\T} ; \H}{\e}{\U} }
  { \synterm{\GH}{(\lam{\x}{\T}{\e})}{\Prod{\x}{\T} \U} }

  \infer[\rulename{syn-app}]
  { \synterm{\GH}{\e_1}{\Prod{\x}{\T} \U}
    \\
    \chkterm{\GH}{\e_2}{\T}
  }
  { \synterm{\GH}{\app{\e_1}{\e_2}}{\subst{\U}{\x}{\e_2}} }
\end{mathpar}
%
Unit type:
%
\begin{mathpar}
  \infer[\rulename{syn-unit}]
  { }
  { \synterm{\GH}{\unitTerm}{\Unit} }
\end{mathpar}
%
Path type:
%
\begin{mathpar}
  \infer[\rulename{syn-idpath}]
  { \chkterm{\GH}{\e}{\T} }
  { \synterm{\GH}{\prRefl{\T}{\e}}{\PrEqual{\T}{\e}{\e}} }

  \infer[\rulename{syn-j}]
  { \isfibalg{\GH}{\T}
     \\\\
    \isfibalg{
      \ctxextend{\ctxextend{\ctxextend{\G}{x}{\T}}{y}{\T}}{p}{\PrEqual{\T}{x}{y}} ;
      \H
    }{\U}
    \\\\
    \chkterm
      {\ctxextend{\G}{z}{\T} ; \H}
      {\e_1}
      {\substs{\U}{z/x, z/y, (\prRefl{\T}{z})/p}}
    \\\\
    \chkterm{\GH}{\e_2}{\T} \\\\
    \chkterm{\GH}{\e_3}{\T} \\\\
    \chkterm{\GH}{\e_4}{\PrEqual{\T}{\e_2}{\e_3}}
  }
  { \synterm{\GH}{
      \PrElim{\T}
             {\abst{x\,y\,p}{\U}}
             {\abst{z}{\e_1}}
             {\e_2}
             {\e_3}
             {\e_4}
    }{\substs{\U}{\e_2/x, \e_3/y, \e_4/p}} }
\end{mathpar}
%
Equality type:
%
\begin{mathpar}
  \infer[\rulename{syn-refl}]
  { \chkterm{\GH}{\e}{\T} }
  { \synterm{\GH}{\juRefl{\T}{\e}}{\JuEqual{\T}{\e}{\e}} }

  \infer[\rulename{syn-g}]
  { \istypealg{\GH}{\T}
     \\\\
    \istypealg{
      \ctxextend{\ctxextend{\ctxextend{\G}{x}{\T}}{y}{\T}}{p}{\JuEqual{\T}{x}{y}} ;
      \H
    }{\U}
    \\\\
    \chkterm
      {\ctxextend{\G}{z}{\T} ; \H}
      {\e_1}
      {\substs{\U}{z/x, z/y, (\juRefl{\T}{z})/p}}
    \\\\
    \chkterm{\GH}{\e_2}{\T} \\\\
    \chkterm{\GH}{\e_3}{\T} \\\\
    \chkterm{\GH}{\e_4}{\JuEqual{\T}{\e_2}{\e_3}}
  }
  { \synterm{\GH}{
      \JuElim{\T}
             {\abst{x\,y\,p}{\U}}
             {\abst{z}{\e_1}}
             {\e_2}
             {\e_3}
             {\e_4}
    }{\substs{\U}{\e_2/x, \e_3/y, \e_4/p}} }
\end{mathpar}
%
Names:
%
\begin{mathpar}
  \infer[\rulename{syn-name-unit}]
  { }
  { \synterm{\GH}{\nUnit}{\Universe{\zero}} }

  \infer[\rulename{syn-name-universe}]
  {
    \uClose{\alpha} = \beta
  }
  { \synterm{\GH}{\nUniverse{\alpha}}{\Universe{\beta}} }

  \infer[\rulename{syn-name-prod}]
  { \chkterm{\GH}{\e_1}{\Universe{\alpha}}
    \\
    \chkterm
    {\ctxs{(\ctxextend{\G}{\x}{\El{\alpha}{\e_1}})}{\H}}
    {\e_2}
    {\Universe{\beta}}
    \\
    \piClose{\alpha}{\beta} = \gamma
  }
  { \synterm{\GH}{(\nProd{\alpha,\beta}{\x}{\e_1}{\e_2})}{\Universe{\gamma}} }

  \infer[\rulename{syn-name-coerce}]
  { \chkterm{\GH}{\e}{\Universe{\alpha}}
    \\
    \alpha \leq \beta
  }
  { \synterm{\GH}{\coerce{\alpha}{\beta}{\e}}{\Universe{\beta}} }

  \infer[\rulename{syn-name-paths}]
  {\chkterm{\G}{\e_\T}{\Universe{\alpha}}\\
   \alpha\in\FF\\
   \chkterm{\G}{\e_1}{\El{\alpha}{\e_\T}}\\
   \chkterm{\G}{\e_2}{\El{\alpha}{\e_\T}}
  }
  {\synterm{\G}{\nPrEqual{\alpha}{\e_T}{\e_1}{\e_2}}{\Universe{\alpha}}}


  \infer[\rulename{syn-name-id}]
  {\chkterm{\G}{\e_\T}{\Universe{\alpha}}\\
   \chkterm{\G}{\e_1}{\El{\alpha}{\e_\T}}\\
   \chkterm{\G}{\e_2}{\El{\alpha}{\e_\T}}
  }
  {\synterm{\G}{\nJuEqual{\alpha}{\e_\T}{\e_1}{\e_2}}{\Universe{\alpha}}}
\end{mathpar}

\subsection{Type equality}
\label{sec:bidirectional-type-equality}

Reflexivity is (ought to be) admissible, but we include it for efficiency:
%
\begin{mathpar}
  \infer[\rulename{chk-tyeq-refl}]
  { \istype{\GH}{\T} }
  { \eqtype{\GH}{\T}{\T} }
\end{mathpar}
%
Other types:
\begin{mathpar}
  \infer[\rulename{chk-tyeq-universe}]
  {\isctxalg{\G}{\H} \\ \alpha = \beta}
  {\eqtype{\GH}{\Universe{\alpha}}{\Universe{\beta}}}

  \infer[\rulename{chk-tyeq-el}]
  { \eqterm{\GH}{\e_1}{\e_2}{\Universe{\alpha}}
    \\
    \alpha = \beta
  }{
    \eqtype{\GH}{\El{\alpha}{\e_1}}{\El{\beta}{\e_2}}
  }

  \infer[\rulename{chk-tyeq-prod}]
  { \eqtype{\GH}{\T_1}{\U_1}
    \\
    \eqtype
    {\ctxextend{\G}{\x}{\T_1} ; \H}
    {\T_2}
    {\U_2}
  }
  { \eqtype{\GH}
    {\Prod{\x}{\T_1}{\T_2}}
    {\Prod{\x}{\U_1}{\U_2}}
  }

  \infer[\rulename{chk-tyeq-paths}]
  {\isfib{\GH}{\T}\\
   \isfib{\GH}{\U}\\\\
   \eqtype{\GH}{\T}{\U}\\
   \eqterm{\GH}{\e_1}{\e'_1}{\T}\\
   \eqterm{\GH}{\e_2}{\e'_2}{\T}
  }
  {\eqtype{\GH}{\PrEqual{\T}{\e_1}{\e_2}}
               {\PrEqual{\U}{\e'_1}{\e'_2}}}

  \infer[\rulename{chk-tyeq-id}]
  {\eqtype{\GH}{\T}{\U}\\
   \eqterm{\GH}{\e_1}{\e'_1}{\T}\\
   \eqterm{\GH}{\e_2}{\e'_2}{\T}
  }
  {\eqtype{\GH}{\JuEqual{\T}{\e_1}{\e_2}}
               {\JuEqual{\U}{\e'_1}{\e'_2}}}
\end{mathpar}
%

\subsection{Term normalization}
\label{sec:term-normalization}

Normalization by hints:
%
\begin{mathpar}
  \infer[\rulename{norm-hint-abs}]
  { \isctxalg{\G}{\H} \\
    \eqtermhint{\e}{(\lam{\x}{\U}{\e'})}{\T} \in \H
  }
  { \whnf{\GH}{\e}{(\lam{\x}{\U}{\e'})} }

  \infer[\rulename{norm-hint-idpath}]
  { \isctxalg{\G}{\H} \\
    \eqtermhint{\e}{\prRefl{\U}{\e'}} \in \H
  }
  { \whnf{\GH}{\e}{\prRefl{\U}{\e'}} }

  \infer[\rulename{norm-hint-refl}]
  { \isctxalg{\G}{\H} \\
    \eqtermhint{\e}{\juRefl{\U}{\e'}} \in \H
  }
  { \whnf{\GH}{\e}{\juRefl{\U}{\e'}} }
\end{mathpar}
%
Cancelation of eliminators and constructors:
%
\begin{mathpar}
  \infer[\rulename{norm-app-beta}]
  { \whnf{\GH}{\subst{\e_1}{\x}{\e_2}}{\e_3}{\T} }
  { \whnf
    {\GH}
    {\app{(\lam{\x}{\U}{\e_1})}{\e_2}}
    {\e_3}
    {\T}
  }

  \infer[\rulename{norm-idpath}]
  {
    \isctxalg{\G}{\H}
  }
  {
    \whnf
    {\GH}
    {\PrElim
      {\T}
      {\abst{x\,y\,p}{\U}}
      {\abst{z}{\e_1}}
      {\e_2}
      {\e_2}
      {\prRefl{\T}{\e_2}}
    }
    {\subst{\e_1}{z}{\e_2}}
    {\substs{\U}{\e_2/x, \e_2/y, (\prRefl{\T}{\e_2})/p}}
  }

\end{mathpar}

\subsection{Term equality}
\label{sec:bidirectional-term-equality}

For algorithmic purposes we should try to apply reflexivity and hints before doing
anything else:
%
\begin{mathpar}
  \infer[\rulename{chk-eq-refl}]
  { \chkterm{\GH}{\e}{\T} }
  { \eqtermalg{\GH}{\e}{\e}{\T} }

  \infer[\rulename{chk-eq-hint}]
  { \isctxalg{\G}{\H}
    \\
    \eqtermhint{\e_1}{\e_2}{\T} \in \H
  }
  { \eqtermalg{\GH}{\e_1}{\e_2}{\T} }

  \infer[\rulename{chk-eq-hint-sym}]
  { \isctxalg{\G}{\H}
    \\
    \eqtermhint{\e_2}{\e_1}{\T} \in \H
  }
  { \eqtermalg{\GH}{\e_1}{\e_2}{\T} }
\end{mathpar}

\end{document}<|MERGE_RESOLUTION|>--- conflicted
+++ resolved
@@ -98,16 +98,11 @@
 
 \renewcommand{\H}{\mathcal{H}}      % term hint list
 \newcommand{\hintempty}{\circ}      % empty hint list
-<<<<<<< HEAD
-\newcommand{\hintextend}[2]{#1, #2} % extended hint list
-\newcommand{\GH}{\G ; \H}           % combined context and hints
-=======
+
 \newcommand{\addhinteq}[3]{#1, \eqtermhint{#2}{#3}} % extended hint list
 \newcommand{\addhintred}[3]{#1, \redtermhint{#2}{#3}} % extended hint list
 \newcommand{\ctxs}[2]{#1\,;\,#2}
 \newcommand{\GH}{\ctxs{\G}{\H}}           % combined context and hints
-
->>>>>>> 24feb7b9
 
 % normalization
 
@@ -1091,17 +1086,6 @@
 Hints:
 %
 \begin{mathpar}
-<<<<<<< HEAD
-  \infer[\rulename{syn-hint}]
-  { \synterm{\GH}{\e_1}{\JuEqual{\U}{\e_3}{\e_4}} \\
-    \synterm{\G ; \hintextend{\H}{\eqtermhint{\e_3}{\e_4}{\U}}}{\e_2}{\T}
-  }
-  { \synterm{\GH}{(\hintin{\e_1} \e_2)}{\T} }
-
-  \infer[\rulename{chk-hint}]
-  { \synterm{\GH}{\e_1}{\JuEqual{\U}{\e_3}{\e_4}} \\
-    \chkterm{\G ; \hintextend{\H}{\eqtermhint{\e_3}{\e_4}{\U}}}{\e_2}{\T}
-=======
   \infer[\rulename{syn-eq-hint}]
   { \synterm{\GH}{\e_1}{\U'} \\
     \whnf{\GH}{\U'}{\JuEqual{\U}{\e_3}{\e_4}} \\
@@ -1113,7 +1097,6 @@
   { \synterm{\GH}{\e_1}{\U'} \\
     \whnf{\GH}{\U'}{\JuEqual{\U}{\e_3}{\e_4}} \\
     \chkterm{\ctxs{\G}{(\addhinteq{\H}{\e_3}{\e_4})}}{\e_2}{\T}
->>>>>>> 24feb7b9
   }
   { \chkterm{\GH}{(\hintin{\e_1} \e_2)}{\T} }
 \end{mathpar}
