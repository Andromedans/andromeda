\documentclass{article}

\usepackage{times}
\usepackage{mathpartir}
\usepackage{amsmath,amsfonts,amssymb}
\usepackage{xcolor}

%% Macros here

% Universe indices

\newcommand{\NN}{\mathbb{N}} % God-given numbers

\newcommand{\PP}{\mathbb{P}} % the poset of universe indices
\newcommand{\FF}{\mathbb{F}} % the subposet of fibered universe indices
\newcommand{\zero}{o} % this is not o, it is omicron

\newcommand{\piClose}[2]{\mathsf{max}(#1,#2)}   % the universe containing a pi with given domain and codomain
\newcommand{\uClose}[1]{\mathsf{succ}(#1)}  % the universe containing the given universe's name.

% Generic entities
\newcommand{\G}{\Gamma} % a context
\newcommand{\T}{T} % a type
\newcommand{\U}{U} % another type
\newcommand{\x}{x} % a term variable
\newcommand{\y}{y} % another term variable
\newcommand{\e}{e} % a term

\newcommand{\rulename}[1]{\text{\textsc{#1}}}

%% Syntax
\newcommand{\bnf}{\ \mathrel{{:}{:}{=}}\ }
\newcommand{\bnfor}{\ \mid\ \ }

%% Syntactic constructs
\newcommand{\ctxempty}{\bullet} % empty context
\newcommand{\ctxextend}[3]{#1,\, #2\, {:}\, #3} % extended context

\newcommand{\subst}[3]{#1[#3/#2]} % substitution
\newcommand{\substs}[2]{#1[#2]} % substitution of many variables

\newcommand{\Universe}[1]{\mathbb{U}_{#1}} % non-fibered universe
\newcommand{\El}[2]{\mathsf{El}^{#1}\, #2} % the type named by the term

\newcommand{\Unit}{\mathsf{Unit}} % The unit type
\newcommand{\Prod}[2]{\mathop{\textstyle\prod_{(#1 {:} #2)}}} % dependent product

\newcommand{\lam}[3]{\lambda #1 {:} #2.{#3}\,.\,} % $\lambda$-abstraction
\newcommand{\app}[5]{#1\mathbin{@^{#2{:}#3.#4}} #5} % application

\newcommand{\abst}[2]{[#1 \,.\, #2]} % abstraction
\newcommand{\ascribe}[2]{#1 \,{:}{:}\, #2} % type ascription

\newcommand{\unitTerm}{\star} % the element of the unit type

\newcommand{\coerce}[3]{\mathsf{coerce}^{#1{\mapsto}#2} \, #3}

\newcommand{\PrEqual}[3]{\mathsf{Paths}_{#1}(#2,#3)} % Propositional Equality type
\newcommand{\JuEqual}[3]{\mathsf{Id}_{#1}(#2,#3)} % Judgmental Equality type

\newcommand{\PrElim}[6]{\mathsf{J}_{#1}(#2, #3, #4, #5, #6)} % Propositional equality eliminator

\newcommand{\prRefl}[1]{{\mathsf{idpath}_{#1}}\ }  % Propositional refl
\newcommand{\juRefl}[1]{{\mathsf{refl}_{#1}}\ }    % Judgmental refl

% names
\newcommand{\nUnit}{\mathsf{unit}} % name of unit type
\newcommand{\nProd}[4]{\pi^{#1,#2} #3\,{:}\,#4 \,.\ } % name of a dependent product
\newcommand{\nUniverse}[1]{u_{#1}}  % name of a universe
\newcommand{\nPrEqual}[4]{\mathsf{paths}^{#1}_{#2}(#3,#4)} % Propositional Equality type
\newcommand{\nJuEqual}[4]{\mathsf{id}^{#1}_{#2}(#3,#4)} % Judgmental Equality type


% orthodox judgments
\newcommand{\isctx}[1]{#1\;\mathsf{ctx}} % well formed context
\newcommand{\istype}[2]{#1 \vdash #2\;\mathsf{type}} % well formed type
\newcommand{\isfib}[2]{#1 \vdash #2\;\mathsf{fibered}} % is a fibered type
\newcommand{\isterm}[3]{#1 \vdash\,#2\,:\,#3} % well formed term

\newcommand{\eqtype}[3]{#1 \vdash #2 \equiv #3} % equal types
\newcommand{\eqterm}[4]{#1 \vdash #2 \equiv #3 : #4} % equal terms

% algorithmic judgments

\newcommand{\chkterm}[3]{#1 \vdash #2 \Leftarrow #3} % checking
\newcommand{\synterm}[3]{#1 \vdash #2 \Rightarrow #3} % synthesis

\newcommand{\ishints}[2]{#1 \vdash #2 \; \mathsf{hints}} % well-formed context and hints

\newcommand{\istypealg}[2]{#1 \vdash #2 \Leftarrow \mathsf{type}} % well formed type
\newcommand{\isfibalg}[2]{#1 \vdash #2 \Leftarrow \mathsf{fibered}} % is a fibered type
\newcommand{\eqtypealg}[3]{#1 \vdash #2 \thickapprox #3} % equal types
\newcommand{\eqtypepath}[3]{#1 \vdash #2 \thicksim #3} % equal normal-form types
\newcommand{\eqtermalg}[4]{#1 \vdash #2 \thickapprox #3 \Leftarrow #4} % equal terms of normalized type
\newcommand{\eqtermext}[4]{#1 \vdash #2 \simeq #3 \Leftarrow #4} % equal terms w/o eta
\newcommand{\eqpath}[4]{#1 \vdash #2 \thicksim #3}  % equal paths

\newcommand{\equationin}[3]{\mathsf{equation}\; #1 \,{:}\, #2 \,{\equiv}\, #3 \; \mathsf{in} \;} % use equation hint
\newcommand{\rewritein}[3]{\mathsf{rewrite}\; #1 \,{:}\, #2 \,{\equiv}\, #3 \; \mathsf{in} \;} % use rewrite hint
\newcommand{\eqhint}[2]{(#1 \,{\equiv}\, #2)} % equality hint
\newcommand{\rwhint}[2]{(#1 \,{\leadsto}\, #2)} % rewrite hint

\renewcommand{\H}{\mathcal{H}}      % term hint list
\newcommand{\hintempty}{\circ}      % empty hint list

\newcommand{\addhinteq}[3]{#1, \eqhint{#2}{#3}} % extended hint list
\newcommand{\addhintrw}[3]{#1, \rwhint{#2}{#3}} % extended hint list
\newcommand{\ctxs}[2]{#1\,;\,#2}
\newcommand{\GH}{\ctxs{\G}{\H}}           % combined context and hints

% normalization

\newcommand{\tywhnf}[4]{#1 \vdash #2 \leadsto #3 / #4} % "one-step type normalization"
\newcommand{\whnf}[4]{#1 \vdash #2 \leadsto #3 / #4} % "one-step term normalization"

\newcommand{\tywhnfs}[3]{#1 \vdash #2 \leadsto^* #3 \not\leadsto } % "type normalization"
\newcommand{\whnfs}[3]{#1 \vdash #2 \leadsto^* #3 \not\leadsto } % "term normalization"

\newcommand{\inferred}[1]{{\color{magenta}{#1}}}

\newcommand{\simplefib}{\mathop{\mathsf{isfib}}\,}
\newcommand{\true}{\mathsf{true}}
\newcommand{\false}{\mathsf{false}}

\newcommand{\nameof}{\mathop{\mathsf{name\_of}}\,}

\begin{document}

\title{Brazilian type theory}
\author{Andrej Bauer \and Christopher A. Stone}
\maketitle

\section{Universe indices}
\label{sec:universe-indices}

There is a pointed poset $(\PP, {\leq}, \zero)$ of \emph{universe
  indices} and a subset $\FF \subseteq \PP$ of \emph{fibered indices}.
For example, we may take
%
\begin{equation*}
  \PP = \{0,1\} \times \NN
\end{equation*}
%
with the lexicographic order, $\zero = (0,0)$ and $\FF = \{0\} \times
\NN$. We use lowercase Greek letters for universe indices.

We assume partial functions
\begin{itemize}
  \item $\piClose{\cdot}{\cdot} : \PP \times \PP \rightharpoonup \PP$
  \item $\uClose{\cdot}  : \PP \rightharpoonup \PP$
\end{itemize}
%
satisfying
%
\begin{itemize}
\item for all $\alpha, \beta \in \FF$, if $\piClose{\alpha}{\beta}$ is defined then
  $\piClose{\alpha}{\beta} \in \FF$,
\item for all $\alpha \in \PP$, if $\uClose{\alpha}$ is defined then $\uClose{\alpha} \in
  \FF$.
\end{itemize}
%
The functions are \emph{not} required to compute maximum or successor, but we use the
suggestive notation because in the standard case they do compute maxima and succesors.

\section{The orthodox formulation}
\label{sec:orthodox-formulation}

In this section we give the formulation of Brazilian type theory in the orthodox way, with
typing and equality judgments.

\subsection{Syntax}
\label{sec:syntax}

Contexts:
%
\begin{equation*}
  \G
  \begin{aligned}[t]
    \bnf   {}& \ctxempty & & \text{empty context}\\
    \bnfor {}& \ctxextend{\G}{\x}{\T} & & \text{context extended with $x : T$}
  \end{aligned}
\end{equation*}
%
Types:
%
\begin{equation*}
  \T, \U
  \begin{aligned}[t]
    \bnf   {}& \Universe{\alpha} & & \text{universe}\\
    \bnfor {}& \El{\alpha}{\e} & & \text{type named by $e$}\\
    \bnfor {}& \Unit & & \text{the unit type}\\
    \bnfor {}& \Prod{x}{\T} \U & & \text{product}\\
    \bnfor {}& \PrEqual{T}{\e_1}{\e_2} & & \text{path type}\\
    \bnfor {}& \JuEqual{T}{\e_1}{\e_2} & & \text{equality type}
  \end{aligned}
\end{equation*}
%
Terms:
%
\begin{equation*}
  \e
  \begin{aligned}[t]
    \bnf   {}&  \x   &&\text{variable} \\
    \bnfor {}&  \lam{\x}{\T_1}{\T_2} \e  &&\text{$\lambda$-abstraction} \\
    \bnfor {}&  \app{\e_1}{\x}{\T_1}{\T_2}{\e_2}  &&\text{application} \\
    \bnfor {}&  \unitTerm  &&\text{the element of unit type} \\
    \bnfor {}&  \prRefl{\T}{\e}  &&\text{identity path} \\
    \bnfor {}&  \PrElim{\T}{\abst{x\,y\,p}{\U}}{\abst{z}{\e_1}}{\e_2}{\e_3}{\e_4}  &&\text{path eliminator} \\
    \bnfor {}&  \juRefl{\T} \e  &&\text{reflexivity} \\
    \bnfor {}&  \coerce{\alpha}{\beta}{\e}  &&\text{universe coercion} \\
    \bnfor {}&  \nUnit  &&\text{the name of unit type} \\
    \bnfor {}&  \nProd{\alpha}{\beta}{\x}{\e_1} \e_2  &&\text{the name of product type} \\
    \bnfor {}&  \nUniverse{\alpha} &&\text{the name of a universe} \\
    \bnfor {}&  \nPrEqual{\alpha}{\e_1}{\e_2}{\e_3}  &&\text{the name of a path type} \\
    \bnfor {}&  \nJuEqual{\alpha}{\e_1}{\e_2}{\e_3}  &&\text{the name of an equality type}
  \end{aligned}
\end{equation*}

\subsection{Judgments}
\label{sec:judgments}

\begin{align*}
& \isctx{\G} & & \text{$\G$ is a well formed context} \\
& \istype{\G}{\T} & & \text{$\T$ is a type in context $\G$} \\
& \isfib{\G}{\T} & & \text{$\T$ is a fibered type in context $\G$} \\
& \isterm{\G}{\e}{\T} & & \text{$\e$ is a well formed term of type $\T$ in context $\G$} \\
& \eqtype{\G}{\T}{\U} & & \text{$\T$ and $\U$ are equal types in context $\G$} \\
& \eqterm{\G}{\e_1}{\e_2}{\T} & & \text{$e_1$ and $e_2$ are equal terms of type $\T$ in context $\G$}
\end{align*}

\subsection{Contexts}
\label{sec:contexts}

\begin{mathpar}
  \infer[\rulename{ctx-empty}]
  { }
  {\isctx{\ctxempty}}

  \infer[\rulename{ctx-extend}]
  {\isctx{\G} \\
   \istype{\G}{\T}
  }
  {\isctx{\ctxextend{\G}{\x}{\T}}}
\end{mathpar}

\subsection{Types}
\label{sec:types}

\begin{mathpar}
  \infer[\rulename{ty-universe}]
  {\isctx{\G} \\
   \alpha \in \PP
  }
  {\istype{\G}{\Universe{\alpha}}}

  \infer[\rulename{ty-prod}]
  {\istype{\G}{\T} \\
   \istype{\ctxextend{\G}{\x}{\T}}{\U}
  }
  {\istype{\G}{\Prod{\x}{\T}{\U}}}

  \infer[\rulename{ty-el}]
  {\isterm{\G}{\e}{\Universe{\alpha}}}
  {\istype{\G}{\El{\alpha}{\e}}}

  \infer[\rulename{ty-unit}]
  {\isctx{\G}}
  {\istype{\G}{\Unit}}

  \infer[\rulename{ty-paths}]
  {\isfib{\G}{\T}\\
   \isterm{\G}{\e_1}{\T}\\
   \isterm{\G}{\e_2}{\T}
  }
  {\istype{\G}{\PrEqual{\T}{\e_1}{\e_2}}}

  \infer[\rulename{ty-id}]
  {\istype{\G}{\T}\\
   \isterm{\G}{\e_1}{\T}\\
   \isterm{\G}{\e_2}{\T}
  }
  {\istype{\G}{\JuEqual{\T}{\e_1}{\e_2}}}
\end{mathpar}

\subsection{Fibered types}
\label{sec:fibered-types}

\begin{mathpar}
  \infer[\rulename{fib-universe}]
  {\isctx{\G} \\
   \alpha \in \PP
  }
  {\isfib{\G}{\Universe{\alpha}}}

  \infer[\rulename{fib-prod}]
  {\isfib{\G}{\T} \\
   \isfib{\ctxextend{\G}{\x}{\T}}{\U}
  }
  {\isfib{\G}{\Prod{\x}{\T}{\U}}}

  \infer[\rulename{fib-el}]
  {\isterm{\G}{\e}{\Universe{\alpha}} \\
   \alpha \in \FF
  }
  {\isfib{\G}{\El{\alpha}{\e}}}

  \infer[\rulename{fib-unit}]
  {\isctx{\G} \\
   \zero\in\FF }
  {\isfib{\G}{\Unit}}

  \infer[\rulename{fib-paths}]
  {\isfib{\G}{\T}\\
   \isterm{\G}{\e_1}{\T}\\
   \isterm{\G}{\e_2}{\T}
  }
  {\isfib{\G}{\PrEqual{\T}{\e_1}{\e_2}}}

\end{mathpar}

\subsection{Terms}
\label{sec:terms}

\paragraph{General terms}

\begin{mathpar}
  \infer[\rulename{term-eq}]
  {\isterm{\G}{\e}{\T} \\
   \eqtype{\G}{\T}{\U}
  }
  {\isterm{\G}{\e}{\U}}

  \infer[\rulename{term-var}]
  {\isctx{\G} \\
   (\x{:}\T) \in \G
  }
  {\isterm{\G}{\x}{\T}}
\end{mathpar}

\paragraph{Products}

\begin{mathpar}
  \infer[\rulename{term-abs}]
  {\isterm{\ctxextend{\G}{\x}{\T}}{\e}{\U}}
  {\isterm{\G}{(\lam{\x}{\T}{\U}{\e})}{\Prod{\x}{\T}{\U}}}

  \infer[\rulename{term-app}]
  {\isterm{\G}{\e_1}{\Prod{x}{\T} \U} \\
   \isterm{\G}{\e_2}{\T}
  }
  {\isterm{\G}{\app{\e_1}{\x}{\T}{\U}{\e_2}}{\subst{\U}{\x}{\e_2}}}
\end{mathpar}

\paragraph{Paths}

\begin{mathpar}
  \infer[\rulename{term-idpath}]
  {\isterm{\G}{\e}{\T}\\
   \isfib{\G}{\T}}
  {\isterm{\G}{\prRefl{\T}{\e}}{\PrEqual{\T}{\e}{\e}}}

  \infer[\rulename{term-j}]
  {\isfib{\G}{\T}
   \\\\
   \isfib{
     \ctxextend{\ctxextend{\ctxextend{\G}{x}{\T}}{y}{\T}}{p}{\PrEqual{\T}{x}{y}}
   }{\U}
   \\
   \isterm
     {\ctxextend{\G}{z}{\T}}
     {\e_1}
     {\substs{\U}{z/x, z/y, (\prRefl{\T}{z})/p}}
   \\
   \isterm{\G}{\e_3}{\T} \\
   \isterm{\G}{\e_4}{\T} \\
   \isterm{\G}{\e_2}{\PrEqual{\T}{\e_3}{\e_4}}
  }
  {\isterm
     {\G}
     {\PrElim{\T}
        {\abst{x\,y\,p}{\U}}
        {\abst{z}{\e_1}}
        {\e_2}
        {\e_3}{\e_4}
     }
     {\substs{\U}{\e_2/x, \e_3/y, \e_4/p}}
  }
\end{mathpar}

\paragraph{Equality types}

\begin{mathpar}
  \infer[\rulename{term-refl}]
  {\isterm{\G}{\e}{\T}}
  {\isterm{\G}{\juRefl{\T} \e}{\JuEqual{\T}{\e}{\e}}}
\end{mathpar}

\paragraph{Unit}
\begin{mathpar}
\infer[\rulename{term-star}]
  {\isctx{\G}}
  {\isterm{\G}{\unitTerm}{\Unit}}
\end{mathpar}

\paragraph{Names}

\begin{mathpar}
  \infer[\rulename{term-coerce}]
  {\isterm{\G}{\e}{\Universe{\alpha}}\\
   \alpha \leq \beta}
  {\isterm{\G}{\coerce{\alpha}{\beta}{\e}}{\Universe{\beta}}}

  \infer[\rulename{name-unit}]
  {\isctx{\G}}
  {\isterm{\G}{\nUnit}{\Universe{\zero}}}

  \infer[\rulename{name-universe}]
  {\isctx{\G} \\ \uClose{\alpha} = \beta }
  {\isterm{\G}{\nUniverse{\alpha}}{\Universe{\beta}}}

  \infer[\rulename{name-prod}]
  {\isterm{\G}{\e_1}{\Universe{\alpha}} \\
   \isterm{\ctxextend{\G}{\x}{\El{\alpha}{\e_1}}}{\e_2}{\Universe{\beta}} \\
   \piClose{\alpha}{\beta} = \gamma
  }
  {\isterm{\G}{(\nProd{\alpha}{\beta}{\x}{\e_1} \e_2)}{\Universe{\gamma}}}

  \infer[\rulename{name-paths}]
  {\isterm{\G}{\e_\T}{\Universe{\alpha}}\\
   \alpha\in\FF\\
   \isterm{\G}{\e_1}{\El{\alpha}{\e_\T}}\\
   \isterm{\G}{\e_2}{\El{\alpha}{\e_\T}}
  }
  {\isterm{\G}{\nPrEqual{\alpha}{\e_T}{\e_1}{\e_2}}{\Universe{\alpha}}}

  \infer[\rulename{name-id}]
  {\isterm{\G}{\e_\T}{\Universe{\alpha}}\\
   \isterm{\G}{\e_1}{\El{\alpha}{\e_\T}}\\
   \isterm{\G}{\e_2}{\El{\alpha}{\e_\T}}
  }
  {\isterm{\G}{\nJuEqual{\alpha}{\e_\T}{\e_1}{\e_2}}{\Universe{\alpha}}}

\end{mathpar}

\subsection{Type Equality}

\paragraph{General rules}

\begin{mathpar}
  \infer[\rulename{tyeq-refl}]
  {\istype{\G}{\T}}
  {\eqtype{\G}{\T}{\T}}

  \infer[\rulename{tyeq-sym}]
  {\eqtype{\G}{\U}{\T}}
  {\eqtype{\G}{\T}{\U}}

  \infer[\rulename{tyeq-trans}]
  {\eqtype{\G}{\T}{\T'}\\
   \eqtype{\G}{\T'}{\U}}
  {\eqtype{\G}{\T}{\U}}
\end{mathpar}


\paragraph{Type formers are congruences}

\begin{mathpar}
  \infer[\rulename{tycong-el}]
  {\eqterm{\G}{\e_1}{\e_2}{\Universe{\alpha}}}
  {\eqtype{\G}{\El{\alpha}{\e_1}}{\El{\alpha}{\e_2}}}

  \infer[\rulename{tycong-prod}]
  {\eqtype{\G}{\T_1}{\U_1}\\
   \eqtype{\ctxextend{\G}{\x}{\T_1}}{\T_2}{\U_2}}
  {\eqtype{\G}{\Prod{\x}{\T_1}{\T_2}}{\Prod{\x}{\U_1}{\U_2}}}

  \infer[\rulename{tycong-paths}]
  {\isfib{\G}{\T}\\
   \isfib{\G}{\U}\\\\
   \eqtype{\G}{\T}{\U}\\
   \eqterm{\G}{\e_1}{\e'_1}{\T}\\
   \eqterm{\G}{\e_2}{\e'_2}{\T}
  }
  {\eqtype{\G}{\PrEqual{\T}{\e_1}{\e_2}}
              {\PrEqual{\U}{\e'_1}{\e'_2}}}

  \infer[\rulename{tycong-id}]
  {\eqtype{\G}{\T}{\U}\\
   \eqterm{\G}{\e_1}{\e'_1}{\T}\\
   \eqterm{\G}{\e_2}{\e'_2}{\T}
  }
  {\eqtype{\G}{\JuEqual{\T}{\e_1}{\e_2}}
              {\JuEqual{\U}{\e'_1}{\e'_2}}}
\end{mathpar}


\paragraph{Computation of types from names}

\begin{mathpar}
  \infer[\rulename{tyeq-el-pi}]
  {\isterm{\G}{\e_1}{\Universe{\alpha}} \\
   \isterm{\ctxextend{\G}{x}{\El{\alpha}{\e_1}}}{\e_2}{\Universe{\beta}} \\
   \piClose{\alpha}{\beta} = \gamma}
  {\eqtype{\G}{\El{\gamma}{(\nProd{\alpha}{\beta}{\x}{\e_1}{\e_2})}}
              {\Prod{\x}{\El{\alpha}{\e_1}}{\El{\beta}{\e_2}}}}

  \infer[\rulename{tyeq-el-unit}]
  { }
  {\eqtype{\G}{\El{\zero}{\nUnit}}{\Unit}}

  \infer[\rulename{tyeq-el-coerce}]
  {\isterm{\G}{\e}{\Universe{\alpha}} \\
    \alpha \leq \beta
  }
  {\eqtype{\G}{\El{\beta}{(\coerce{\alpha}{\beta}{\e})}}
              {\El{\alpha}{\e}}}

  \infer[\rulename{tyeq-el-paths}]
  {\isterm{\G}{\e_\T}{\Universe{\alpha}}\\
   \alpha\in\FF\\
   \isterm{\G}{\e_1}{\El{\alpha}{\e_\T}}\\
   \isterm{\G}{\e_2}{\El{\alpha}{\e_\T}}
  }
  {\eqtype{\G}
          {\El{\alpha}{(\nPrEqual{\alpha}{\e_T}{\e_1}{\e_2})}}
          {\PrEqual{\El{\alpha}{\e_\T}}{\e_1}{\e_2}}}

  \infer[\rulename{tyeq-el-id}]
  {\isterm{\G}{\e_\T}{\Universe{\alpha}}\\
   \isterm{\G}{\e_1}{\El{\alpha}{\e_\T}}\\
   \isterm{\G}{\e_2}{\El{\alpha}{\e_\T}}
  }
  {\eqtype{\G}
          {\El{\alpha}{(\nJuEqual{\alpha}{\e_\T}{\e_1}{\e_2})}}
          {\JuEqual{\El{\alpha}{\e_\T}}{\e_1}{\e_2}}}

\end{mathpar}

\subsection{Term Equality}

General rules:
\begin{mathpar}
  \infer[\rulename{eq-refl}]
  {\isterm{\G}{\e}{\T}}
  {\eqterm{\G}{\e}{\e}{\T}}

  \infer[\rulename{eq-sym}]
  {\eqterm{\G}{\e_2}{\e_1}{\T}}
  {\eqterm{\G}{\e_1}{\e_2}{\T}}

  \infer[\rulename{eq-trans}]
  {\eqterm{\G}{\e_1}{\e_2}{\T}\\
   \eqterm{\G}{\e_2}{\e_3}{\T}}
  {\eqterm{\G}{\e_1}{\e_3}{\T}}

  \infer[\rulename{eq-eq}]
  {\eqterm{\G}{\e_1}{\e_2}{\T}\\
    \eqtype{\G}{\T}{\U}}
  {\eqterm{\G}{\e_1}{\e_2}{\U}}
\end{mathpar}


\paragraph{Congruence rules for products}

%
\begin{mathpar}
  \infer[\rulename{cong-abs}]
  {\eqtype{\G}{\T_1}{\U_1}\\
    \eqtype{\ctxextend{\G}{\x}{\T_1}}{\T_2}{\U_2}\\
    \eqterm{\ctxextend{\G}{\x}{\T_1}}{\e_1}{\e_2}{\T_2}}
  {\eqterm{\G}{(\lam{\x}{\T_1}{\T_2}{\e_1})}
              {(\lam{\x}{\U_1}{\U_2}{\e_2})}
              {\Prod{\x}{\T_1}{\T_2}}}

  \infer[\rulename{cong-app}]
  {\eqtype{\G}{\T_1}{\U_1}\\
   \eqtype{\ctxextend{\G}{\x}{\T_1}}{\T_2}{\U_2}\\\\
   \eqterm{\G}{\e_1}{\e'_1}{\Prod{\x}{\T_1}{\T_2}}\\
   \eqterm{\G}{\e_2}{\e'_2}{\T_1}}
  {\eqterm{\G}{(\app{\e_1}{\x}{\T_1}{\T_2}{\e_2})}{(\app{\e'_1}{\x}{\U_1}{\U_2}{\e'_2})}{\subst{\T_2}{\x}{\e_2}}}
\end{mathpar}

The annotations on an application really do matter for determining when two
terms are equal. For example, if $X,Y : \Universe{\zero}$, $f : \mathsf{nat}\to X$ and $e
: \JuEqual{\Universe{\zero}}{\mathsf{nat}{\to}X}{\mathsf{nat}{\to}Y}$, then
$(\app{f}{\_}{\mathsf{nat}}{X} 0) : X$ and $(\app{f}{\_}{\mathsf{nat}}{Y} 0) : Y$,
so the two identical-but-for-annotations terms have different types and thus
cannot be equivalent.

\paragraph{Other rules for products}

%
\begin{mathpar}
\infer[\rulename{eq-beta}]
  {\eqtype{\G}{\T_1}{\U_1}\\
    \eqtype{\ctxextend{\G}{\x}{\T_1}}{\T_2}{\U_2}\\
    \isterm{\ctxextend{\G}{\x}{\T_1}}{\e_1}{\T_2}\\
    \isterm{\G}{\e_2}{\U_1}}
  {\eqterm{\G}{\bigl(\app{(\lam{\x}{\T_1}{\T_2}{\e_1})}{\x}{\U_1}{\U_2}{\e_2}\bigr)}
              {\subst{\e_1}{\x}{\e_2}}
              {\subst{\T_2}{\x}{\e_2}}}
\end{mathpar}


\begin{mathpar}
  \infer[\rulename{eq-ext}]
  {\isterm{\G}{\e_1}{\Prod{\x}{\T}{\U}}\\
   \isterm{\G}{\e_2}{\Prod{\x}{\T}{\U}}\\\\
   \eqterm{\ctxextend{\G}{\x}{\T}}{(\app{\e_1}{\x}{\T}{\U}{\x})}
          {(\app{\e_2}{\x}{\T}{\U}{\x})}{\U}
  }
  {\eqterm{\G}{\e_1}{\e_2}{\Prod{\x}{\T}{\U}}}
\end{mathpar}

\paragraph{Eta rule for unit type}

\begin{mathpar}
  \infer[\rulename{eta-star}]
  {\isterm{\G}{\e}{\Unit}}
  {\eqterm{\G}{\e}{\unitTerm}{\Unit}}
\end{mathpar}

\paragraph{Congruence rules for paths}

%
\begin{mathpar}
\infer[\rulename{cong-idpath}]
  {\eqterm{\G}{\e_1}{\e_2}{\T}\\
   \eqtype{\G}{\T}{\U}\\
   \isfib{\G}{\T}\\
   \isfib{\G}{\U}}
  {\eqterm{\G}{\prRefl{\T}{\e_1}}{\prRefl{\U}{\e_2}}{\PrEqual{\T}{\e_1}{\e_1}}}

  \infer[\rulename{cong-j}]
  {\isfib{\G}{\T} \\
   \isfib{\G}{\U}
   \\\\
   \isfib{
     \ctxextend{\ctxextend{\ctxextend{\G}{x}{\T}}{y}{\T}}{p}{\PrEqual{\T}{x}{y}}
   }{P}
   \\
   \isfib{
     \ctxextend{\ctxextend{\ctxextend{\G}{x}{\U}}{y}{\U}}{p}{\PrEqual{\U}{x}{y}}
   }{Q}
   \\\\
   \eqtype{\G}{\T}{\U} \\
   \eqtype{
     \ctxextend{\ctxextend{\ctxextend{\G}{x}{\T}}{y}{\T}}{p}{\PrEqual{\T}{x}{y}}
   }{P}{Q} \\\\
   \eqterm{\ctxextend{\G}{z}{\T}}{\e_1}{\e'_1}{\substs{P}{z/x, z/y, (\prRefl{\T}{z})/p}}
   \\\\
   \eqterm{\G}{\e_3}{\e'_3}{T} \\
   \eqterm{\G}{\e_4}{\e'_4}{T} \\
   \eqterm{\G}{\e_2}{\e'_2}{\PrEqual{\T}{\e_3}{\e_4}}
  }
  {\eqterm
     {\G}
     {\PrElim{\T}
        {\abst{x\,y\,p}{P}}
        {\abst{z}{\e_1}}
        {\e_2}
        {\e_3}{\e_4}
     }
     {\PrElim{\U}
        {\abst{x\,y\,p}{Q}}
        {\abst{z}{\e'_1}}
        {\e'_2}
        {\e'_3}{\e'_4}
     }
     {\substs{P}{\e_2/x, \e_3/y, \e_4/p}}
  }

\end{mathpar}


\paragraph{Computation rule for paths}

%
\begin{mathpar}
  \infer[\rulename{eq-J}]
  {\isfib{\G}{\T}
   \\
   \isfib{
     \ctxextend{\ctxextend{\ctxextend{\G}{x}{\T}}{y}{\T}}{p}{\PrEqual{\T}{x}{y}}
   }{\U}
   \\\\
   \isterm
     {\ctxextend{\G}{z}{\T}}
     {\e_1}
     {\substs{\U}{z/x, z/y, (\prRefl{\T}{z})/p}}
   \\
   \isterm{\G}{\e_2}{\T}
  }
  {\eqterm{\G}
   {\PrElim{\T}
        {\abst{x\,y\,p}{\U}}
        {\abst{z}{\e_1}}
        {\prRefl{\T}{\e_2}}
        {\e_2}
        {\e_2}
   }
   {\subst{\e_1}{z}{\e_2}}
   {\substs{\U}{\e_2/x, \e_2/x, (\prRefl{T}{\e_2})/p}}
  }
\end{mathpar}


\paragraph{Congruence rules for equalities}

%
\begin{mathpar}
\infer[\rulename{cong-refl}]
{\eqterm{\G}{\e_1}{\e_2}{\T}\\
 \eqtype{\G}{\T}{\U}}
{\eqterm{\G}{\juRefl{\T} \e_1}{\juRefl{\U} \e_2}{\JuEqual{\T}{\e_1}{\e_1}}}
\end{mathpar}


\paragraph{Eta rules for equalities}

%
\begin{mathpar}
\infer[\rulename{K-refl}]
{\isterm{\G}{\e_1}{\JuEqual{\T}{\e_2}{\e_2}}}
{\eqterm{\G}{\e_1}{(\juRefl{\T} \e_2)}{\JuEqual{\T}{\e_2}{\e_2}}}
\end{mathpar}

\paragraph{Equality reflection}

%
\begin{mathpar}
  \infer[\rulename{eq-reflection}]
  {\isterm{\G}{\e}{\JuEqual{\T}{\e_1}{\e_2}}}
  {\eqterm{\G}{\e_1}{\e_2}{\T}}
\end{mathpar}


\paragraph{Congruence rules for names}

%
\begin{mathpar}
\infer[\rulename{cong-name-prod}]
  {\eqterm{\G}{\e_1}{\e'_1}{\Universe{\alpha}}\\
   \eqterm{\ctxextend{\G}{\x}{\El{\alpha}{\e_1}}}{\e_2}{\e'_2}{\Universe{\beta}} \\
   \piClose{\alpha}{\beta} = \gamma}
  {\eqterm{\G}{(\nProd{\alpha}{\beta}{\x}{\e_1}{\e_2})}{(\nProd{\alpha}{\beta}{\x}{\e'_1}{\e'_2})}{\Universe{\gamma}}}

\infer[\rulename{cong-name-universe}]
{\isctx{\G} \\
  \uClose{\alpha} = \gamma
}
{\eqterm{\G}{\nUniverse{\alpha}}{\nUniverse{\alpha}}{\Universe{\gamma}}}

\infer[\rulename{cong-name-paths}]
{\alpha\in\FF\\
  \eqterm{\G}{\e_1}{\e'_1}{\Universe{\alpha}}\\
  \eqterm{\G}{\e_2}{\e'_2}{\El{\alpha}{\e_1}}\\
  \eqterm{\G}{\e_3}{\e'_3}{\El{\alpha}{\e_1}}
}
{\eqterm{\G}{\nPrEqual{\alpha}{\e_1}{\e_2}{\e_3}}{\nPrEqual{\alpha}{\e'_1}{\e'_2}{\e'_3}}{\Universe{\alpha}}}

\infer[\rulename{cong-name-id}]
{ \eqterm{\G}{\e_1}{\e'_1}{\Universe{\alpha}}\\
  \eqterm{\G}{\e_2}{\e'_2}{\El{\alpha}{\e_1}}\\
  \eqterm{\G}{\e_3}{\e'_3}{\El{\alpha}{\e_1}}
}
{\eqterm{\G}{\nJuEqual{\alpha}{\e_1}{\e_2}{\e_3}}{\nJuEqual{\alpha}{\e'_1}{\e'_2}{\e'_3}}{\Universe{\alpha}}}
\end{mathpar}


\paragraph{Congruence rule for coercions}

%
\begin{mathpar}
  \infer[\rulename{cong-name-coerce}]
  {\eqterm{\G}{\e_1}{\e_2}{\Universe{\alpha}} \\
    \alpha \leq \beta
  }
  {\eqterm{\G}{(\coerce{\alpha}{\beta}{\e_1})}
              {(\coerce{\alpha}{\beta}{\e_2})}
              {\Universe{\beta}}}
\end{mathpar}


\paragraph{Functoriality of coercions}

%
\begin{mathpar}
\infer[\rulename{eq-name-coerce-trivial}]
  {\isterm{\G}{\e}{\Universe{\alpha}}}
  {\eqterm{\G}{(\coerce{\alpha}{\e})}{\e}{\Universe{\alpha}}}

\infer[\rulename{eq-name-coerce-trans}]
  {\isterm{\G}{\e}{\Universe{\alpha}} \\
    \alpha \leq \beta \leq \gamma}
  {\eqterm{\G}{\coerce{\beta}{\gamma}{(\coerce{\alpha}{\beta}{\e})})}
              {\coerce{\alpha}{\gamma}{\e}}
              {\Universe{\gamma}}}
\end{mathpar}


\section{Bidirectional type theory with hints}
\label{sec:bidir-type-theory}

We now define a bidirectional version of type theory with equality hints. This version
only allows hints about term equality, because we only have witnesses for term equality,
not type equality.

\subsection{Syntax}
\label{sec:syntax-bidirectional}

Contexts:
%
\begin{equation*}
  \G
  \begin{aligned}[t]
    \bnf   {}& \ctxempty & & \text{empty context}\\
    \bnfor {}& \ctxextend{\G}{\x}{\T} & & \text{context extended with $x : T$}
  \end{aligned}
\end{equation*}
%
Equality hints:
%
\begin{equation*}
  \H
  \begin{aligned}[t]
    \bnf   {}& \hintempty & & \text{empty hints}\\
    \bnfor {}& \addhinteq{\H}{\e_1}{\e_2}{\T} & & \text{extend hints with an equation} \\
    \bnfor {}& \addhintrw{\H}{\e_1}{\e_2}{\T} & & \text{extend hints with a reduction} \\
  \end{aligned}
\end{equation*}
%
Types:
%
\begin{equation*}
  \T, \U
  \begin{aligned}[t]
    \bnf   {}& \Universe{\alpha} & & \text{universe}\\
    \bnfor {}& \El{\inferred\alpha}{\e} & & \text{type named by $e$}\\
    \bnfor {}& \Unit & & \text{the unit type}\\
    \bnfor {}& \Prod{x}{\T} \U & & \text{product}\\
    \bnfor {}& \PrEqual{\inferred{T}}{\e_1}{\e_2} & & \text{path type}\\
    \bnfor {}& \JuEqual{\inferred{T}}{\e_1}{\e_2} & & \text{equality type}
  \end{aligned}
\end{equation*}
%
Terms:
%
\begin{equation*}
  \e
  \begin{aligned}[t]
    \bnf   {}&  \x   &&\text{variable} \\
    \bnfor {}&  \equationin{\e_1}{\inferred{\e_2}}{\inferred{\e_3}} e_4 &&\text{use equality hint $\e_1$ in $\e_4$} \\
    \bnfor {}&  \rewritein{\e_1}{\inferred{\e_2}}{\inferred{\e_3}} e_4 &&\text{use rewrite hint $\e_1$ in $\e_4$} \\
    \bnfor {}&  \ascribe{\e}{\T}  &&\text{ascribe type $\T$ to term $\e$} \\
    \bnfor {}&  \lam{\x}{\T_1}{\inferred{\T_2}} \e  &&\text{$\lambda$-abstraction} \\
    \bnfor {}&  \app{\e_1}{\inferred\x}{\inferred{\T_1}}{\inferred{\T_2}}{\e_2}  &&\text{application} \\
    \bnfor {}&  \unitTerm  &&\text{the element of unit type} \\
    \bnfor {}&  \prRefl{\inferred\T}{\e}  &&\text{identity path} \\
    \bnfor {}&  \PrElim{\inferred\T}{\abst{x\,y\,p}{\U}}{\abst{z}{\e_1}}{\e_2}{\inferred{\e_3}}{\inferred{\e_4}}  &&\text{path eliminator} \\
    \bnfor {}&  \juRefl{\inferred\T} \e  &&\text{reflexivity} \\
    \bnfor {}&  \coerce{\inferred\alpha}{\beta}{\e}  &&\text{universe coercion} \\
    \bnfor {}&  \nUnit  &&\text{the name of unit type} \\
    \bnfor {}&  \nProd{\inferred\alpha}{\inferred\beta}{\x}{\e_1} \e_2  &&\text{the name of product type} \\
    \bnfor {}&  \nUniverse{\alpha} &&\text{the name of a universe} \\
    \bnfor {}&  \nPrEqual{\inferred\alpha}{\e_1}{\e_2}{\e_3}  &&\text{the name of a path type} \\
    \bnfor {}&  \nJuEqual{\inferred\alpha}{\e_1}{\e_2}{\e_3}  &&\text{the name of an equality type}
  \end{aligned}
\end{equation*}

The annotations marked {\inferred{like this}} could be omitted from the initial input because they
can be reconstructed on the fly during type checking/synthesis. They are extremely useful during
equivalence checking.

\subsection{Judgments}
\label{sec:bidirectional-judgments}

\begin{align*}
& \ishints{\G}{\H} & & \text{$\H$ consists of legal hints} \\
& \istypealg{\GH}{\T} & & \text{$\T$ is a well-formed type} \\
& \isfibalg{\GH}{\T} & & \text{$\T$ is a well-formed fibered type} \\
& \chkterm{\GH}{\e}{\T} & & \text{check that term $\e$ has type $T$} \\
& \synterm{\GH}{\e}{\T} & & \text{synthesize type $\T$ of term $e$} \\
& \eqtypealg{\GH}{\T}{\U} & & \text{$\T$ and $\U$ are equal types} \\
& \eqtypepath{\GH}{\T}{\U} & & \text{$\T$ and $\U$ are equal normal types} \\
& \eqtermalg{\GH}{\e_1}{\e_2}{\T} & & \text{$\e_1$ and $\e_2$ are equal terms of type $\T$} \\
& \eqtermext{\GH}{\e_1}{\e_2}{\T} & & \text{$\e_1$ and $\e_2$ are equal terms of normal type $\T$} \\
& \eqpath{\GH}{\e_1}{\e_2}{\T} & & \text{$\e_1$ and $\e_2$ are equal normal terms of same type} \\
& \tywhnf{\GH}{\T_1}{\T_2}{\H'} & & \text{type $\T_1$ has a reduction step to $\T_2$ yielding hints $\H'$ } \\
& \tywhnfs{\GH}{\T_1}{\T_2} & & \text{type $\T_1$ normalizes to $\T_2$ } \\
& \whnf{\GH}{\e_1}{\e_2}{\H'} & & \text{term $\e_1$ has a reduction step to $\e_2$ yielding hints $\H'$} \\
& \whnfs{\GH}{\e_1}{\e_2} & & \text{term $\e_1$ normalizes to $\e_2$ }
\end{align*}

\subsection{Contexts with hints}
\label{sec:contexts-with-hints}

\begin{mathpar}
  \infer[\rulename{hint-empty}]
  {\isctx{\G}}
  {\ishints{\G}{\hintempty}}

  \infer[\rulename{hint-eq}]
  {\ishints{\G}{\H} \\
   \eqterm{\G}{\e_1}{\e_2}{\T}
  }
  {\ishints{\G}{(\addhinteq{\H}{\e_1}{\e_2})}}

  \infer[\rulename{hint-rw}]
  {\ishints{\G}{\H} \\
   \eqterm{\G}{\e_1}{\e_2}{\T}
  }
  {\ishints{\G}{(\addhintrw{\H}{\e_1}{\e_2})}}

\end{mathpar}
%
Note that this judgment is \emph{not} invoked by the algorithm. It is used only in
describing the conditions under which the algorithm is expected to work.

\subsection{Well-formed types}
\label{sec:bidirectional-types}

\begin{mathpar}
  \infer[\rulename{tychk-universe}]
  {\alpha \in \PP
  }
  {\istypealg{\GH}{\Universe{\alpha}}}

  \infer[\rulename{tychk-prod}]
  {\istypealg{\GH}{\T} \\
   \istypealg{\ctxs{(\ctxextend{\G}{\x}{\T})}{\H}}{\U}
  }
  {\istypealg{\GH}{\Prod{\x}{\T}{\U}}}

  \infer[\rulename{tychk-el}]
  {\synterm{\GH}{\e}{\T}\\
   \whnfs{\GH}{\T}{\Universe{\alpha}}
  }
  {\istypealg{\GH}{\El{\inferred\alpha}{\e}}}

  \infer[\rulename{tychk-unit}]
  {
  }
  {\istypealg{\GH}{\Unit}}

  \infer[\rulename{tychk-paths}]
  {
   \synterm{\GH}{\e_1}{\T}\\
   \simplefib{\T} = \true\\
   \chkterm{\GH}{\e_2}{\T}
  }
  {\istypealg{\GH}{\PrEqual{\inferred\T}{\e_1}{\e_2}}}

  \infer[\rulename{tychk-id}]
  {
   \synterm{\GH}{\e_1}{\T}\\
   \chkterm{\GH}{\e_2}{\T}
  }
  {\istypealg{\GH}{\JuEqual{\inferred\T}{\e_1}{\e_2}}}
\end{mathpar}


\subsection{Well-formed fibered types}
\label{sec:bidirectional-fibered-types}

\begin{mathpar}
  \infer[\rulename{fibchk-universe}]
  {\alpha \in \PP
  }
  {\isfibalg{\GH}{\Universe{\alpha}}}

  \infer[\rulename{fibchk-prod}]
  {\isfibalg{\GH}{\T} \\
   \isfibalg{\ctxs{(\ctxextend{\G}{\x}{\T})}{\H}}{\U}
  }
  {\isfibalg{\GH}{\Prod{\x}{\T}{\U}}}

  \infer[\rulename{fibchk-el}]
  {\synterm{\GH}{\e}{\Universe{\alpha}}\\
   \alpha\in\FF
  }
  {\isfibalg{\GH}{\El{\inferred\alpha}{\e}}}

  \infer[\rulename{fibchk-unit}]
  {\zero \in \FF}
  {\isfibalg{\GH}{\Unit}}

  \infer[\rulename{fibchk-paths}]
  {
   \synterm{\GH}{\e_1}{\T}\\
   \simplefib{\T} = \true\\
   \chkterm{\GH}{\e_2}{\T}
  }
  {\isfibalg{\GH}{\PrEqual{\inferred\T}{\e_1}{\e_2}}}
\end{mathpar}
%
If we already know the given type is well-formed, there's an even simpler algorithm to see if it is fibered:
%

\begin{align*}
\simplefib{\Universe{\alpha}}        & \;\mathrel{{:}{=}}\;  \true \\
\simplefib{\Prod{\x}{\T}{\U}}        & \;\mathrel{{:}{=}}\;  \simplefib{T}\ \land\ \simplefib{U} \\
\simplefib{\El{\alpha}{\e}}          & \;\mathrel{{:}{=}}\;  \alpha\in\FF \\
\simplefib{\Unit}                    & \;\mathrel{{:}{=}}\;  \zero\in\FF \\
\simplefib{\PrEqual{\T}{\e_1}{\e_2}} & \;\mathrel{{:}{=}}\;  \true \\
\simplefib{\JuEqual{\T}{\e_1}{\e_2}} & \;\mathrel{{:}{=}}\;  \false
\end{align*}

\subsection{Terms}
\label{sec:bidirectional-terms}

\paragraph{General rules}

\begin{mathpar}
  \infer[\rulename{syn-var}]
  {
    (\x {:} \T) \in \G
  }
  { \synterm{\GH}{\x}{\T}}

  \infer[\rulename{syn-ascribe}]
  {\istypealg{\GH}{\T} \\
   \chkterm{\GH}{\e}{\T}}
  { \synterm{\GH}{\ascribe{\e}{\T}}{\T} }

  \infer[\rulename{chk-syn}]
  { \synterm{\GH}{\e}{\U} \\
    \eqtypealg{\GH}{\U}{\T}
  }
  { \chkterm{\GH}{\e}{\T} }
\end{mathpar}

\paragraph{Hints}

\begin{mathpar}
  \infer[\rulename{syn-equation-hint}]
  { \synterm{\GH}{\e_1}{\U'} \\
    \whnfs{\GH}{\U'}{\JuEqual{\U}{\e_2}{\e_3}} \\\\
    \synterm{\ctxs{\G}{(\addhinteq{\H}{\e_2}{\e_3})}}{\e_4}{\T}
  }
  { \synterm{\GH}{(\equationin{\e_1}{\inferred{\e_2}}{\inferred{\e_3}} \e_4)}{\T} }

  \infer[\rulename{chk-equation-hint}]
  { \synterm{\GH}{\e_1}{\U'} \\
    \whnfs{\GH}{\U'}{\JuEqual{\U}{\e_2}{\e_3}} \\\\
    \chkterm{\ctxs{\G}{(\addhinteq{\H}{\e_2}{\e_3})}}{\e_4}{\T}
  }
  { \chkterm{\GH}{(\equationin{\e_1}{\inferred{\e_2}}{\inferred{\e_3}} \e_4)}{\T} }

<<<<<<< HEAD
  \infer[\rulename{syn-rewrite-hint}]
=======
  \infer[\rulename{syn-rw-hint}]
>>>>>>> 03c0a26d
  { \synterm{\GH}{\e_1}{\U'} \\
    \whnfs{\GH}{\U'}{\JuEqual{\U}{\e_2}{\e_3}} \\\\
    \synterm{\ctxs{\G}{(\addhintrw{\H}{\e_2}{\e_3})}}{\e_4}{\T}
  }
  { \synterm{\GH}{(\rewritein{\e_1}{\inferred{\e_2}}{\inferred{\e_3}} \e_4)}{\T} }

<<<<<<< HEAD
  \infer[\rulename{chk-rewrite-hint}]
=======
  \infer[\rulename{chk-rw-hint}]
>>>>>>> 03c0a26d
  { \synterm{\GH}{\e_1}{\U'} \\
    \whnfs{\GH}{\U'}{\JuEqual{\U}{\e_2}{\e_3}} \\\\
    \chkterm{\ctxs{\G}{(\addhintrw{\H}{\e_2}{\e_3})}}{\e_4}{\T}
  }
  { \chkterm{\GH}{(\rewritein{\e_1}{\inferred{\e_2}}{\inferred{\e_3}} \e_4)}{\T} }
\end{mathpar}

Rules~\rulename{chk-equation-hint} and~\rulename{chk-reduce-hint} are among the
few rules that perform checking differently than the default
Rule~\rulename{chk-syn}. When they apply, we try them first (despite
Rule~\rulename{chk-syn} being listed first in this section). In practice, if the
rule fails, we will not backtrack and try to check without the hint.

\paragraph{Products}

\begin{mathpar}
  \infer[\rulename{syn-abs}]
  { \istypealg{\GH}{\T} \\
    \synterm{\ctxextend{\G}{\x}{\T} ; \H}{\e}{\U} }
  { \synterm{\GH}{(\lam{\x}{\T}{\inferred\U} \e)}{\Prod{\x}{\T} \U} }

  \infer[\rulename{syn-app}]
  { \synterm{\GH}{\e_1}{\T_1} \\
    \whnfs{\GH}{\T_1}{\Prod{\x}{\T} \U}\\
    \chkterm{\GH}{\e_2}{\T}
  }
  { \synterm{\GH}{\app{\e_1}{\inferred{\x}}{\inferred\T}{\inferred\U}{\e_2}}{\subst{\U}{\x}{\e_2}} }
\end{mathpar}

\paragraph{Unit type}

\begin{mathpar}
  \infer[\rulename{syn-unit}]
  { }
  { \synterm{\GH}{\unitTerm}{\Unit} }
\end{mathpar}

\paragraph{Path type}

\begin{mathpar}
  \infer[\rulename{syn-idpath}]
  { \synterm{\GH}{\e}{\T} }
  { \synterm{\GH}{\prRefl{\inferred\T}{\e}}{\PrEqual{\T}{\e}{\e}} }

  \infer[\rulename{syn-j}]
  {
    \synterm{\GH}{\e_2}{\T_2}\\
    \whnfs{\GH}{\T_2}{\PrEqual{\T}{\e_3}{\e_4}} \\
    \isfibalg{
      \ctxextend{\ctxextend{\ctxextend{\G}{x}{\T}}{y}{\T}}{p}{\PrEqual{\T}{x}{y}} ;
      \H
    }{\U}
    \\
    \chkterm
      {\ctxextend{\G}{z}{\T} ; \H}
      {\e_1}
      {\substs{\U}{z/x, z/y, (\prRefl{\T}{z})/p}}
  }
  { \synterm{\GH}{
     \PrElim{\inferred{\T}}
             {\abst{x\,y\,p}{\U}}
             {\abst{z}{\e_1}}
             {\e_2}{\inferred{\e_3}}{\inferred{\e_4}}
    }{
      \substs{\U}{\e_3/x, \e_4/y, \e_2/p}
    }
  }
\end{mathpar}

\paragraph{Equality type}

\begin{mathpar}
  \infer[\rulename{syn-refl}]
  { \synterm{\GH}{\e}{\T} }
  { \synterm{\GH}{\juRefl{\inferred\T}{\e}}{\JuEqual{\inferred\T}{\e}{\e}} }

\end{mathpar}

\paragraph{Names}

\begin{mathpar}
  \infer[\rulename{syn-name-unit}]
  { }
  { \synterm{\GH}{\nUnit}{\Universe{\zero}} }

  \infer[\rulename{syn-name-universe}]
  {
    \beta = \uClose{\alpha}
  }
  { \synterm{\GH}{\nUniverse{\alpha}}{\Universe{\beta}} }

  \infer[\rulename{syn-name-prod}]
  { \synterm{\GH}{\e_1}{\T_1}\\
    \whnfs{\GH}{\T_1}{\Universe{\alpha}}\\\\
    \synterm{\ctxs{(\ctxextend{\G}{\x}{\El{\alpha}{\e_1}})}{\H}}{\e_2}{\T_2}\\
    \whnfs{\ctxs{(\ctxextend{\G}{\x}{\El{\alpha}{\e_1}})}{\H}}{\T_2}{\Universe{\beta}}\\\\
    \piClose{\alpha}{\beta} = \gamma
  }
  { \synterm{\GH}{(\nProd{\inferred\alpha}{\inferred\beta}{\x}{\e_1}{\e_2})}{\Universe{\gamma}} }

  \infer[\rulename{syn-name-coerce}]
  { \synterm{\GH}{\e}{\T}\\
    \whnfs{\GH}{\T}{\Universe{\alpha}}\\
    \alpha \leq \beta
  }
  { \synterm{\GH}{\coerce{\inferred\alpha}{\beta}{\e}}{\Universe{\beta}} }

  \infer[\rulename{syn-name-paths}]
  {
   \synterm{\GH}{\e_2}{\T_2}\\
   \nameof{\T_2} = \e_1 : \Universe{\alpha}\\
   \chkterm{\GH}{\e_3}{\T_2}\\
   \alpha\in\FF\\
  }
  {\synterm{\GH}{\nPrEqual{\inferred\alpha}{\inferred{\e_1}}{\e_2}{\e_3}}{\Universe{\alpha}}}


  \infer[\rulename{syn-name-id}]
  {
   \synterm{\GH}{\e_2}{\T_2}\\
   \nameof{\T_2} = \e_1 : \Universe{\alpha}\\
   \chkterm{\GH}{\e_3}{\T_2}\\
  }
  {\synterm{\GH}{\nJuEqual{\inferred\alpha}{\inferred{\e_1}}{\e_2}{\e_3}}{\Universe{\alpha}}}
\end{mathpar}

\subsection{Type normalization}
\label{sec:type-normalization}

\paragraph{Name reduction (possibly using hints)}
\begin{mathpar}
  \infer[\rulename{tynorm-el}]
  {
    \whnf
    {\GH}
    {\e}
    {\e'}
    {\H'}
  }
  {
    \whnf
    {\GH}
    {\El{\alpha}{\e}}
    {\El{\alpha}{\e'}}
    {\H'}
  }
\end{mathpar}

\paragraph{Conversion from name to type}

\begin{mathpar}

  \infer[\rulename{tynorm-pi}]
  {
    %\alpha = \piClose{\beta}{\gamma}  %% Guaranteed by well-formedness
  }
  {
    \tywhnf
    {\GH}
    {\El{\alpha}{(\nProd{\beta}{\gamma}{\x}{\e_1}{e_2})}}
    {\Prod{\x}{\El{\beta}{\e_1}}{\El{\gamma}{\e_2}}}
    {\H}
  }

  \infer[\rulename{tynorm-unit}]
  {
    %\alpha = \zero %% Guaranteed by well-formedness
  }
  {
    \tywhnf
    {\GH}
    {\El{\alpha}{\nUnit}}
    {\Unit}
    {\H}
  }

  \infer[\rulename{tynorm-universe}]
  {
    %\alpha = \uClose(\beta) %% Guaranteed by well-formedness
  }
  {
    \tywhnf
    {\GH}
    {\El{\alpha}{\nUniverse{\beta}}}
    {\Universe{\beta}}
    {\H}
  }

  \infer[\rulename{tynorm-coerce}]
  {
  }
  {
    \tywhnf
    {\GH}
    {\El{\alpha}{(\coerce{\beta}{\gamma}{\e}})}
    {\El{\alpha}{\e}}
    {\H}
  }

  \infer[\rulename{tynorm-paths}]
  {
    %\alpha = \beta %% Guaranteed by well-formedness
  }
  {\tywhnf
    {\GH}
    {\El{\alpha}{(\nPrEqual{\beta}{\e_1}{\e_2}{\e_3})}}
    {\PrEqual{\El{\alpha}{\e_1}}{\e_2}{\e_3}}
    {\H}
  }

  \infer[\rulename{tynorm-id}]
  {
    %\alpha = \beta %% Guaranteed by well-formedness
  }
  {\tywhnf
    {\GH}
    {\El{\alpha}{(\nJuEqual{\beta}{\e_1}{\e_2}{\e_3})}}
    {\JuEqual{\El{\alpha}{\e_1}}{\e_2}{\e_3}}
    {\H}
  }
\end{mathpar}
%
If $\rwhint{\nUnit}{\mathsf{nat}} \in \H$, then rule ordering
will give us $\whnf{\GH}{\El{\zero}{\nUnit}}{\El{\zero}{\mathsf{nat}}}{\H}$. Only
if we were to backtrack (and we don't, in the current implementation) would we
consider $\whnf{\GH}{\El{\zero}{\nUnit}}{\Unit}{\H}$.

\subsection{Type equality}
\label{sec:bidirectional-type-equality}

\paragraph{General Type equality}

\begin{mathpar}
  \infer[\rulename{chk-tyeq-refl}]
  { }
  { \eqtypealg{\GH}{\T}{\T} }

  \infer[\rulename{chk-tyeq-hnf}]
  { \whnfs{\GH}{\T}{\T'}\\
    \whnfs{\GH}{\U}{\U'}\\
    \eqtypepath{\GH}{\T'}{\U'}
  }
  {
    \eqtypealg{\GH}{\T}{\U}
  }
\end{mathpar}
%
Reflexivity is an optimization for the common case.

\paragraph{Equality of head-normal forms}
\begin{mathpar}
  \infer[\rulename{chk-tyeq-path-refl}]
  { }
  { \eqtypepath{\GH}{\T}{\T} }

  \infer[\rulename{chk-tyeq-el}]
  { \alpha = \beta \\
    \eqtermalg{\GH}{\e_1}{\e_2}{\Universe{\alpha}}
  }
  {
    \eqtypepath{\GH}{\El{\alpha}{\e_1}}{\El{\beta}{\e_2}}
  }

  \infer[\rulename{chk-tyeq-prod}]
  { \eqtypealg{\GH}{\T_1}{\U_1} \\
    \eqtypealg {\ctxs{(\ctxextend{\G}{\x}{\T_1})}{\H}}{\T_2}{\U_2}
  }
  { \eqtypepath{\GH}
    {\Prod{\x}{\T_1}{\T_2}}
    {\Prod{\x}{\U_1}{\U_2}}
  }

  \infer[\rulename{chk-tyeq-paths}]
  {\eqtypealg{\GH}{\T}{\U}\\
   \eqtermalg{\GH}{\e_1}{\e'_1}{\T}\\
   \eqtermalg{\GH}{\e_2}{\e'_2}{\T}
  }
  {\eqtypepath{\GH}{\PrEqual{\T}{\e_1}{\e_2}}
                  {\PrEqual{\U}{\e'_1}{\e'_2}}}

  \infer[\rulename{chk-tyeq-id}]
  {\eqtypealg{\GH}{\T}{\U}\\
   \eqtermalg{\GH}{\e_1}{\e'_1}{\T}\\
   \eqtermalg{\GH}{\e_2}{\e'_2}{\T}
  }
  {\eqtypepath{\GH}{\JuEqual{\T}{\e_1}{\e_2}}
                   {\JuEqual{\U}{\e'_1}{\e'_2}}}
\end{mathpar}
%
The reflexivity rule is not just an optimization, but also handles
equivalence of base types and equivalence of universes.

\subsection{Term normalization}
\label{sec:term-normalization}

\paragraph{Normalization by hints}
\begin{mathpar}
  \infer[\rulename{norm-hint}]
  {
    \rwhint{\e}{\e'} \in \H \\
    \whnf
    {\GH}
    {\e'}
    {\e''}
    {\H}
  }
  { \whnf
    {\GH}
    {\e}
    {\e''}
    {\H}
  }
\end{mathpar}
%
In the case of multiple hints for reducing $\e'$, we try the most-recently-added hint
(last in the sequence $\H$) first.

\paragraph{Redices}
\begin{mathpar}
  \infer[\rulename{norm-equation}]
  { }
  { \whnf
    {\GH}
    {(\equationin{\e_1}{\e_2}{\e_3} \e_4)}
    {\e_4}
    {\H}
  }

  \infer[\rulename{norm-rewrite}]
  { }
  { \whnf
    {\GH}
    {(\rewritein{\e_1}{\e_2}{\e_3} \e_4)}
    {\e_4}
    {\H}
  }
\end{mathpar}

\begin{mathpar}
  \infer[\rulename{norm-ascribe}]
  { }
  { \whnf
    {\GH}
    {(\ascribe{\e}{\T})}
    {\e}
  }

  \infer[\rulename{norm-app-beta}]
  { \eqtypealg{\GH}{\T_1}{\U_1}\\
    \eqtypealg{\ctxs{\ctxextend{\G}{\x}{\T_1}}{\H}}{\T_2}{\U_2}}
  { \whnf
    {\GH}
    {\app{(\lam{\x}{\T_1}{\T_2}{\e_1})}{\x}{\U_1}{\U_2}{\e_2}}
    {\subst{\e_1}{\x}{\e_2}}
  }
\end{mathpar}

\begin{mathpar}
  \infer[\rulename{norm-idpath}]
  {
    \eqtypealg{\GH}{\T}{\T'}
  }
  {
    \whnf
    {\GH}
    {\PrElim
      {\T}
      {\abst{x\,y\,p}{\U}}
      {\abst{z}{\e_1}}
      {\prRefl{\T'}{\e_2}}{\e_3}{\e_4}
    }
    {\subst{\e_1}{z}{\e_2}}
  }
\end{mathpar}


\begin{mathpar}
  \infer[\rulename{norm-coerce-trivial}]
  {
    \alpha = \beta
  }
  {
    \whnf
    {\GH}
    {(\coerce{\alpha}{\beta}{\e})}
    {\e}
    {\H}
  }
\end{mathpar}

Rule~\rulename{norm-coerce-trivial} makes no sense if we don't label universe coercion terms with both domain and codomain universes.

\begin{mathpar}
  \infer[\rulename{norm-coerce-trans}]
  {
  }
  {
    \whnf
    {\GH}
    {\coerce{\beta}{\gamma}{(\coerce{\alpha}{\beta}{\e})}}
    {\coerce{\alpha}{\gamma}{\e}}
    {\H}
  }
\end{mathpar}


\paragraph{Recursion}

\begin{mathpar}
  \infer[\rulename{norm-app}]
  {
    \whnf{\GH}
    {\e_1}
    {\e'_1}
    {\H'}
  }
  {
    \whnf
    {\GH}
    {(\app{\e_1}{\x}{\T}{\U}{\e_2})}
    {(\app{\e'_1}{\x}{\T}{\U}{\e_2})}
    {\H'}
  }

 \infer[\rulename{norm-J}]
  {
    \whnf
    {\GH}
    {\e_2}
    {\e'_2}
    {\H'}
  }
  { \whnf
    {\GH}
    {\PrElim
      {\T}
      {\abst{x\,y\,p}{\U}}
      {\abst{z}{\e_1}}
      {\e_2}{\e_3}{\e_4}
    }
    {\PrElim
      {\T}
      {\abst{x\,y\,p}{\U}}
      {\abst{z}{\e_1}}
      {\e'_2}{\e_3}{\e_4}
    }
    {\H'}
  }
\end{mathpar}
%
By rule priority, if $\app{\e_1}{\x}{\T}{\U}{\e_2}$ has no hint and we take one step to
$\app{\e'_1}{\x}{\T}{\U}{\e_2}$, we will look again for a hint for that term before
applying the other rules.

\subsection{Term equality}
\label{sec:bidirectional-term-equality}

For algorithmic purposes we should try to apply reflexivity and hints before doing
anything else:
%
\begin{mathpar}
  \infer[\rulename{chk-eq-refl}]
  { }
  { \eqtermalg{\GH}{\e}{\e}{\T} }

  \infer[\rulename{chk-eq-hint}]
  {
    \eqhint{\e_1}{\e_2} \in \H
  }
  { \eqtermalg{\GH}{\e_1}{\e_2}{\T} }

  \infer[\rulename{chk-eq-hint-sym}]
  {
    \eqhint{\e_2}{\e_1} \in \H
  }
  { \eqtermalg{\GH}{\e_1}{\e_2}{\T} }
\end{mathpar}
%
Otherwise, we check whether extensionality applies:
%
\begin{mathpar}
  \infer[\rulename{chk-eq-ext}]
  {
    \whnfs{\GH}{\T}{\T'} \\
    \eqtermext{\GH}{\e_1}{\e_2}{\T'}
  }
  {
    \eqtermalg{\GH}{\e_1}{\e_2}{\T}
  }
\end{mathpar}

\paragraph{Extensionality}

\begin{mathpar}
  \infer[\rulename{chk-eq-ext-prod}]
  {
    \eqtermalg{\ctxs{(\ctxextend{\G}{\x}{\T})}{\H}}{(\app{\e_1}{\x}{\T}{\U}{\x})}{(\app{\e_2}{\x}{\T}{\U}{\x})}{\U}
  }
  {
    \eqtermext{\GH}{\e_1}{\e_2}{\Prod{\x}{\T}{\U}}
  }

  \infer[\rulename{chk-eq-ext-unit}]
  {
  }
  {
    \eqtermext{\GH}{\e_1}{\e_2}{\Unit}
  }

  \infer[\rulename{chk-eq-ext-K}]
  {
  }
  {
    \eqtermext{\GH}{\e_1}{\e_2}{\JuEqual{\T}{\e_3}{\e_4}}
  }

  \infer[\rulename{chk-eq-ext-whnf}]
  {
    \whnfs{\GH}{\e_1}{\e'_1}\\
    \whnfs{\GH}{\e_2}{\e'_2}\\\\
    \eqpath{\GH}{\e'_1}{\e'_2}{\U}
  }
  {
    \eqtermext{\GH}{\e_1}{\e_2}{\T}
  }
\end{mathpar}
%
In \rulename{chk-eq-ext-whnf}, we might want to check whether $\e'_1$ and $\e'_2$ are the
same expressions before invoking the general comparison function.

\paragraph{Whnf equivalence}
\begin{mathpar}
  \infer[\rulename{chk-eq-whnf-reflexivity}]
  {
  }
  {
    \eqpath{\GH}{\e}{\e}{\T}
  }

  \infer[\rulename{chk-eq-whnf-equation}]
  {
    \eqhint{\e_1}{\e_2} \in \H
  }
  {
    \eqpath{\GH}{\e_1}{\e_2}{\T}
  }


  \infer[\rulename{chk-eq-whnf-var}]
  {
    %(\x{:}\T)\in \G
  }
  {
    \eqpath{\GH}{\x}{\x}{\T}
  }

  \infer[\rulename{chk-eq-whnf-app}]
  {
    \eqtypealg{\GH}{\T_1}{\U_1}\\
    \eqtypealg{\ctxs{(\ctxextend{\G}{\x}{\T_1})}{\H}}{\T_2}{\U_2}\\\\
    \eqpath{\GH}{\e_1}{\e'_1}{\Prod{\x}{\T_1}{\T_2}}\\
    \eqtermalg{\GH}{\e_2}{\e'_2}{\T_1}\\
  }
  {
    \eqpath{\GH}{(\app{\e_1}{\x}{\T_1}{\T_2}{\e_2})}
                {(\app{\e'_1}{\x}{\U_1}{\U_2}{\e'_2})}
                {\subst{\T_2}{\x}{\e_2}}
  }

  \infer[\rulename{chk-eq-whnf-idpath}]
  {
    \eqtypealg{\GH}{\T}{\U}\\
    \eqtermalg{\GH}{\e_1}{\e_2}{\T}
  }
  {
    \eqpath{\GH}{\prRefl{\T}{\e_1}}{\prRefl{\U}{\e_2}}
                {\PrEqual{\T}{\e_1}{\e_1}}
  }

  \infer[\rulename{chk-eq-whnf-j}]
  {
   \eqtypealg{\GH}{\T}{\T'}\\
   \eqtypealg
     {\ctxs{(\ctxextend{\ctxextend{\ctxextend{\G}{x}{\T}}{y}{\T}}{p}{\PrEqual{\T}{x}{y}})}{\H}}
     {\U}
     {\U'}
   \\
   \eqtermalg
     {\ctxs{(\ctxextend{\G}{z}{\T})}{\H}}
     {\e_1}
     {\e'_1}
     {\substs{P}{z/x, z/y, (\prRefl{\T}{z})/p}}
     \\
   \eqtermalg{\GH}{\e_3}{\e'_3}{\T}\\
   \eqtermalg{\GH}{\e_4}{\e'_4}{\T}\\
   \eqpath{\GH}{\e_2}{\e'_2}{\PrEqual{\T}{\e_3}{\e_4}}
  }
  {\eqpath
     {\GH}
     {\PrElim
        {\T}
        {\abst{x\,y\,p}{\U}}
        {\abst{z}{\e_1}}
        {\e_2}{\e_3}{\e_4}
     }
     {\PrElim
        {\T'}
        {\abst{x\,y\,p}{\U'}}
        {\abst{z}{\e'_1}}
        {\e'_2}{\e'_3}{\e'_4}
     }
     {\substs{P}{\e_2/x, \e_3/y, \e_4/p}}
  }

  \infer[\rulename{chk-eq-whnf-refl}]
  {
    \eqtypealg{\GH}{\T}{\U}\\
    \eqtermalg{\GH}{\e_1}{\e_2}{\T}
  }
  {
    \eqpath{\GH}{\juRefl{\T}{\e_1}}{\juRefl{\U}{\e_2}}
                {\JuEqual{\T}{\e_1}{\e_1}}
  }
\end{mathpar}

\paragraph{Whnf equivalence of names}

\begin{mathpar}
  \infer[\rulename{chk-eq-whnf-prod}]
  {\alpha = \alpha' \\
   \beta = \beta' \\\\
   \eqtermalg{\GH}{\e_1}{\e'_1}{\Universe{\alpha}}\\
   \eqtermalg{\ctxs{(\ctxextend{\G}{\x}{\El{\alpha}{\e_1}})}{\H}}{\e_2}{\e'_2}{\Universe{\beta}} \\
  }
  {\eqpath{\GH}
    {(\nProd{\alpha}{\beta}{\x}{\e_1}{\e_2})}
    {(\nProd{\alpha'}{\beta'}{\x}{\e'_1}{\e'_2})}
    {\Universe{\gamma}}
  }

\infer[\rulename{chk-eq-whnf-universe}]
  {
    \alpha = \beta \\
  }
  {
    \eqpath{\GH}{\nUniverse{\alpha}}{\nUniverse{\beta}}{\Universe{\gamma}}
  }
%% Subsumed by reflexivity rule
  %\infer[\rulename{chk-eq-whnf-unit}]
  %{
  %}
  %{
    %\eqpath{\GH}{\nUnit}{\nUnit}{\Universe{\zero}}
  %}

\infer[\rulename{chk-eq-whnf-paths}]
  {
    \alpha = \alpha'\\
    \eqtermalg{\GH}{\e_1}{\e'_1}{\Universe{\alpha}}\\
    \eqtermalg{\GH}{\e_2}{\e'_2}{\El{\alpha}{\e_1}}\\
    \eqtermalg{\GH}{\e_3}{\e'_3}{\El{\alpha}{\e_2}}
  }
  {\eqpath{\GH}{\nPrEqual{\alpha}{\e_1}{\e_2}{\e_3}}{\nPrEqual{\alpha'}{\e'_1}{\e'_2}{\e'_3}}{\Universe{\alpha}}}

  \infer[\rulename{chk-eq-whnf-id}]
  {
    \alpha = \alpha'\\
    \eqtermalg{\GH}{\e_1}{\e'_1}{\Universe{\alpha}}\\
    \eqtermalg{\GH}{\e_2}{\e'_2}{\El{\alpha}{\e_1}}\\
    \eqtermalg{\GH}{\e_3}{\e'_3}{\El{\alpha}{\e_2}}
  }
  {\eqpath{\GH}{\nJuEqual{\alpha}{\e_1}{\e_2}{\e_3}}{\nJuEqual{\alpha'}{\e'_1}{\e'_2}{\e'_3}}{\Universe{\alpha}}}

  \infer[\rulename{chk-eq-whnf-coerce}]
  {
    \alpha = \alpha'\\
    \eqtermalg{\GH}{\e_1}{\e'_1}{\Universe{\alpha}} \\
  }
  {
    \eqpath{\GH}{\coerce{\alpha}{\beta}{\e_1}}
                {\coerce{\alpha'}{\beta'}{\e'_1}}
                {\Universe{\beta}}
  }

\end{mathpar}

\paragraph{Last-ditch whnf equivalence rules}

These rules should not be necessary (due to eta), but sufficiently nasty hints might get us here.

\begin{mathpar}
  \infer[\rulename{chk-eq-whnf-abs}]
  {\eqtypealg{\GH}{\T_1}{\U_1}\\
   \eqtypealg{\ctxs{(\ctxextend{\G}{\x}{\T_1})}{\H}}{\T_2}{\U_2}\\\\
   \eqtermalg{\ctxs{(\ctxextend{\G}{\x}{\T_1})}{\H}}{\e_1}{\e_2}{\T_2}\\
  }
  {\eqpath{\GH}{(\lam{\x}{\T_1}{\T_2}{\e_1})}
               {(\lam{\x}{\U_1}{\U_2}{\e_2})}
               {\Prod{\x}{\T_1}{\T_2}}}

  \infer[\rulename{chk-eq-whnf-unit-right}]
  { }
  {\eqpath{\GH}{\e}{\unitTerm}{\Unit}}

  \infer[\rulename{chk-eq-whnf-unit-left}]
  { }
  {\eqpath{\GH}{\unitTerm}{\e}{\Unit}}

  \infer[\rulename{chk-eq-whnf-refl-left}]
  { }
  {\eqpath{\GH}{\juRefl{\T}{\e_1}}{\e_2}
          {\JuEqual{\T}{\e_3}{\e_4}}}

  \infer[\rulename{chk-eq-whnf-refl-right}]
  { }
  {\eqpath{\GH}{\e_1}{\juRefl{\T}{\e_2}}
          {\JuEqual{\T}{\e_3}{\e_4}}}
\end{mathpar}

We rely heavily on the precondition that the two terms being compared are already known to be well-formed with the same type.
Rule~\rulename{chk-eq-whnf-abs} still has to conservatively re-check the equivalence of the type annotations; in the absence of Pi injectivity, just because we know the two lambda abstractions have judgmentally equal Pi types, there's no guarantee that they are componentwise equal.
\end{document}<|MERGE_RESOLUTION|>--- conflicted
+++ resolved
@@ -1047,22 +1047,14 @@
   }
   { \chkterm{\GH}{(\equationin{\e_1}{\inferred{\e_2}}{\inferred{\e_3}} \e_4)}{\T} }
 
-<<<<<<< HEAD
-  \infer[\rulename{syn-rewrite-hint}]
-=======
   \infer[\rulename{syn-rw-hint}]
->>>>>>> 03c0a26d
   { \synterm{\GH}{\e_1}{\U'} \\
     \whnfs{\GH}{\U'}{\JuEqual{\U}{\e_2}{\e_3}} \\\\
     \synterm{\ctxs{\G}{(\addhintrw{\H}{\e_2}{\e_3})}}{\e_4}{\T}
   }
   { \synterm{\GH}{(\rewritein{\e_1}{\inferred{\e_2}}{\inferred{\e_3}} \e_4)}{\T} }
 
-<<<<<<< HEAD
-  \infer[\rulename{chk-rewrite-hint}]
-=======
   \infer[\rulename{chk-rw-hint}]
->>>>>>> 03c0a26d
   { \synterm{\GH}{\e_1}{\U'} \\
     \whnfs{\GH}{\U'}{\JuEqual{\U}{\e_2}{\e_3}} \\\\
     \chkterm{\ctxs{\G}{(\addhintrw{\H}{\e_2}{\e_3})}}{\e_4}{\T}
